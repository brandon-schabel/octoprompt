--- conflicted
+++ resolved
@@ -490,24 +490,15 @@
       deletedCount = deleteResult.deletedCount
     }
     // console.log(`[FileSync] SyncFileSet results - Created: ${createdCount}, Updated: ${updatedCount}, Deleted: ${deletedCount}, Skipped: ${skippedCount}`);
-<<<<<<< HEAD
 
     // Index new and updated files in the background
     if (createdCount > 0 || updatedCount > 0) {
       const filesToIndex = [...filesToCreate, ...filesToUpdate.map((u) => u.data)]
 
-=======
-    
-    // Index new and updated files in the background
-    if (createdCount > 0 || updatedCount > 0) {
-      const filesToIndex = [...filesToCreate, ...filesToUpdate.map(u => u.data)]
-      
->>>>>>> c2e4456e
       // Run indexing asynchronously to not block the sync operation
       setTimeout(async () => {
         try {
           const existingFiles = await getProjectFiles(project.id)
-<<<<<<< HEAD
           const projectFiles = filesToIndex.map((fileData) => {
             const existing = existingFiles.find((f) => f.path === fileData.path)
             return existing || ({ ...fileData, id: Date.now(), projectId: project.id } as any)
@@ -517,25 +508,11 @@
           console.log(
             `[FileSync] Background indexing completed - Indexed: ${indexResult.indexed}, Skipped: ${indexResult.skipped}, Failed: ${indexResult.failed}`
           )
-=======
-          const projectFiles = filesToIndex.map(fileData => {
-            const existing = existingFiles.find(f => f.path === fileData.path)
-            return existing || { ...fileData, id: Date.now(), projectId: project.id } as any
-          })
-          
-          const indexResult = await fileIndexingService.indexFiles(projectFiles)
-          console.log(`[FileSync] Background indexing completed - Indexed: ${indexResult.indexed}, Skipped: ${indexResult.skipped}, Failed: ${indexResult.failed}`)
->>>>>>> c2e4456e
         } catch (error) {
           console.error('[FileSync] Background indexing failed:', error)
         }
       }, 1000) // Delay by 1 second to let the main operation complete
     }
-<<<<<<< HEAD
-
-=======
-    
->>>>>>> c2e4456e
     // Remove deleted files from index
     if (deletedCount > 0) {
       setTimeout(async () => {
@@ -549,11 +526,6 @@
         }
       }, 1000)
     }
-<<<<<<< HEAD
-
-=======
-    
->>>>>>> c2e4456e
     return { created: createdCount, updated: updatedCount, deleted: deletedCount, skipped: skippedCount }
   } catch (error) {
     console.error(`[FileSync] Error during DB batch operations for project ${project.id}:`, error)
