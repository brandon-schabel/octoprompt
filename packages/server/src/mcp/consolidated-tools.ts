import { z } from '@hono/zod-openapi'
import * as path from 'path'
import * as os from 'os'
import { promises as fs } from 'fs'
import type { MCPToolDefinition, MCPToolResponse } from './tools-registry'
import { MCPError, MCPErrorCode, createMCPError, formatMCPErrorResponse } from './mcp-errors'
import { executeTransaction, createTransactionStep } from './mcp-transaction'
import { trackMCPToolExecution } from '@promptliano/services'
import {
  listProjects,
  getProjectById,
  createProject,
  updateProject,
  deleteProject,
  getProjectFiles,
  updateFileContent,
  optimizeUserInput,
  suggestFiles,
  getCompactProjectSummary,
  listAllPrompts,
  getPromptById,
  createPrompt,
  updatePrompt,
  deletePrompt,
  listPromptsByProject,
  addPromptToProject,
  removePromptFromProject,
  suggestPrompts,
  createTicket,
  getTicketById,
  listTicketsByProject,
  updateTicket,
  deleteTicket,
  createTask,
  getTasks,
  updateTask,
  deleteTask,
  reorderTasks,
  suggestTasksForTicket,
  autoGenerateTasksFromOverview,
  suggestFilesForTicket,
  listTicketsWithTaskCount,
  searchTickets,
  filterTasks,
  batchCreateTickets,
  batchUpdateTickets,
  batchDeleteTickets,
  batchCreateTasks,
  batchUpdateTasks,
  batchDeleteTasks,
  batchMoveTasks,
  syncProject,
  // Claude Agent operations
  listAgents,
  getAgentById,
  createAgent,
  updateAgent,
  deleteAgent,
  associateAgentWithProject,
  getAgentsByProjectId,
  suggestAgents,
  // Git operations
  getProjectGitStatus,
  stageFiles,
  unstageFiles,
  stageAll,
  unstageAll,
  commitChanges,
  getBranches,
  getCurrentBranch,
  createBranch,
  switchBranch,
  deleteBranch,
  mergeBranch,
  getCommitLog,
  getCommitDetails,
  getFileDiff,
  getCommitDiff,
  cherryPick,
  getRemotes,
  addRemote,
  removeRemote,
  fetch,
  pull,
  push,
  getTags,
  createTag,
  deleteTag,
  stash,
  stashList,
  stashApply,
  stashPop,
  stashDrop,
  reset,
  revert,
  blame,
  clean,
  getConfig,
  setConfig,
  // Enhanced git operations
  getCommitLogEnhanced,
  getBranchesEnhanced,
  getCommitDetail,
  // Worktree operations
  getWorktrees,
  addWorktree,
  removeWorktree,
  lockWorktree,
  unlockWorktree,
  pruneWorktrees,
  bulkDeleteProjectFiles,
  // Active tab functionality
  getOrCreateDefaultActiveTab,
  getActiveTab,
  setActiveTab,
  clearActiveTab,
  fileSearchService
} from '@promptliano/services'
import type {
  CreateProjectBody,
  UpdateProjectBody,
  CreatePromptBody,
  UpdatePromptBody,
  CreateTicketBody,
  UpdateTicketBody,
  UpdateTaskBody
} from '@promptliano/schemas'
import * as path from 'node:path'
import * as fs from 'node:fs/promises'

// Re-export error codes for backward compatibility
export { MCPErrorCode } from './mcp-errors'

// Helper function to validate required parameters
function validateRequiredParam<T>(
  value: T | undefined | null,
  paramName: string,
  paramType: string = 'parameter',
  example?: string
): T {
  if (value === undefined || value === null) {
    const exampleText = example ? `\nExample: { "${paramName}": ${example} }` : ''
    throw createMCPError(MCPErrorCode.MISSING_REQUIRED_PARAM, `${paramName} is required${exampleText}`, {
      parameter: paramName,
      value: value,
      validationErrors: { [paramName]: `Required ${paramType} is missing` }
    })
  }
  return value
}

// Helper function to validate required fields in data object
function validateDataField<T>(data: any, fieldName: string, fieldType: string = 'field', example?: string): T {
  const value = data?.[fieldName]
  if (value === undefined || value === null) {
    const exampleText = example ? `\nExample: { "data": { "${fieldName}": ${example} } }` : ''
    throw createMCPError(MCPErrorCode.MISSING_REQUIRED_PARAM, `${fieldName} is required in data${exampleText}`, {
      parameter: `data.${fieldName}`,
      value: value,
      validationErrors: { [fieldName]: `Required ${fieldType} is missing from data object` },
      relatedResources: [`data.${fieldName}`]
    })
  }
  return value as T
}

// Helper function to wrap tool handlers with tracking
function createTrackedHandler(
  toolName: string,
  handler: (args: any) => Promise<MCPToolResponse>
): (args: any) => Promise<MCPToolResponse> {
  return async (args: any) => {
    // Extract projectId if available
    const projectId = args.projectId as number | undefined

    // Use the tracking service to wrap the handler
    return trackMCPToolExecution(toolName, projectId, args, () => handler(args))
  }
}

// Action type enums for each consolidated tool
export enum ProjectManagerAction {
  LIST = 'list',
  GET = 'get',
  CREATE = 'create',
  UPDATE = 'update',
  DELETE = 'delete',
  GET_SUMMARY = 'get_summary',
  GET_SUMMARY_ADVANCED = 'get_summary_advanced',
  GET_SUMMARY_METRICS = 'get_summary_metrics',
  BROWSE_FILES = 'browse_files',
  GET_FILE_CONTENT = 'get_file_content',
  UPDATE_FILE_CONTENT = 'update_file_content',
  SUGGEST_FILES = 'suggest_files',
  GET_SELECTION_CONTEXT = 'get_selection_context',
  SEARCH = 'search',
  FAST_SEARCH_FILES = 'fast_search_files',
  CREATE_FILE = 'create_file',
  GET_FILE_CONTENT_PARTIAL = 'get_file_content_partial',
  DELETE_FILE = 'delete_file',
  GET_FILE_TREE = 'get_file_tree',
  OVERVIEW = 'overview'
}

export enum PromptManagerAction {
  LIST = 'list',
  GET = 'get',
  CREATE = 'create',
  UPDATE = 'update',
  DELETE = 'delete',
  LIST_BY_PROJECT = 'list_by_project',
  ADD_TO_PROJECT = 'add_to_project',
  REMOVE_FROM_PROJECT = 'remove_from_project',
  SUGGEST_PROMPTS = 'suggest_prompts'
}

export enum AgentManagerAction {
  LIST = 'list',
  GET = 'get',
  CREATE = 'create',
  UPDATE = 'update',
  DELETE = 'delete',
  LIST_BY_PROJECT = 'list_by_project',
  ASSOCIATE_WITH_PROJECT = 'associate_with_project',
  SUGGEST_AGENTS = 'suggest_agents'
}

export enum TicketManagerAction {
  LIST = 'list',
  GET = 'get',
  CREATE = 'create',
  UPDATE = 'update',
  DELETE = 'delete',
  LIST_WITH_TASK_COUNT = 'list_with_task_count',
  SUGGEST_TASKS = 'suggest_tasks',
  AUTO_GENERATE_TASKS = 'auto_generate_tasks',
  SUGGEST_FILES = 'suggest_files',
  SEARCH = 'search',
  BATCH_CREATE = 'batch_create',
  BATCH_UPDATE = 'batch_update',
  BATCH_DELETE = 'batch_delete'
}

export enum TaskManagerAction {
  LIST = 'list',
  CREATE = 'create',
  UPDATE = 'update',
  DELETE = 'delete',
  REORDER = 'reorder',
  SUGGEST_FILES = 'suggest_files',
  UPDATE_CONTEXT = 'update_context',
  GET_WITH_CONTEXT = 'get_with_context',
  ANALYZE_COMPLEXITY = 'analyze_complexity',
  FILTER = 'filter',
  BATCH_CREATE = 'batch_create',
  BATCH_UPDATE = 'batch_update',
  BATCH_DELETE = 'batch_delete',
  BATCH_MOVE = 'batch_move'
}

export enum AIAssistantAction {
  OPTIMIZE_PROMPT = 'optimize_prompt',
  GET_COMPACT_SUMMARY = 'get_compact_summary',
  GET_COMPACT_SUMMARY_WITH_OPTIONS = 'get_compact_summary_with_options'
}

export enum GitManagerAction {
  STATUS = 'status',
  STAGE_FILES = 'stage_files',
  UNSTAGE_FILES = 'unstage_files',
  STAGE_ALL = 'stage_all',
  UNSTAGE_ALL = 'unstage_all',
  COMMIT = 'commit',
  BRANCHES = 'branches',
  CURRENT_BRANCH = 'current_branch',
  CREATE_BRANCH = 'create_branch',
  SWITCH_BRANCH = 'switch_branch',
  DELETE_BRANCH = 'delete_branch',
  MERGE_BRANCH = 'merge_branch',
  LOG = 'log',
  LOG_ENHANCED = 'log_enhanced',
  COMMIT_DETAILS = 'commit_details',
  COMMIT_DETAIL = 'commit_detail',
  FILE_DIFF = 'file_diff',
  COMMIT_DIFF = 'commit_diff',
  CHERRY_PICK = 'cherry_pick',
  REMOTES = 'remotes',
  ADD_REMOTE = 'add_remote',
  REMOVE_REMOTE = 'remove_remote',
  FETCH = 'fetch',
  PULL = 'pull',
  PUSH = 'push',
  TAGS = 'tags',
  CREATE_TAG = 'create_tag',
  DELETE_TAG = 'delete_tag',
  STASH = 'stash',
  STASH_LIST = 'stash_list',
  STASH_APPLY = 'stash_apply',
  STASH_POP = 'stash_pop',
  STASH_DROP = 'stash_drop',
  RESET = 'reset',
  REVERT = 'revert',
  BLAME = 'blame',
  CLEAN = 'clean',
  CONFIG_GET = 'config_get',
  CONFIG_SET = 'config_set',
  BRANCHES_ENHANCED = 'branches_enhanced',
  WORKTREE_LIST = 'worktree_list',
  WORKTREE_ADD = 'worktree_add',
  WORKTREE_REMOVE = 'worktree_remove',
  WORKTREE_LOCK = 'worktree_lock',
  WORKTREE_UNLOCK = 'worktree_unlock',
  WORKTREE_PRUNE = 'worktree_prune'
}

export enum TabManagerAction {
  GET_ACTIVE = 'get_active',
  SET_ACTIVE = 'set_active',
  CLEAR_ACTIVE = 'clear_active',
  GENERATE_NAME = 'generate_name'
}

export enum JobManagerAction {
  LIST = 'list',
  GET = 'get',
  CREATE = 'create',
  CANCEL = 'cancel',
  RETRY = 'retry',
  CLEANUP = 'cleanup'
}

export enum FileSummarizationManagerAction {
  IDENTIFY_UNSUMMARIZED = 'identify_unsummarized',
  GROUP_FILES = 'group_files',
  SUMMARIZE_BATCH = 'summarize_batch',
  GET_PROGRESS = 'get_progress',
  CANCEL_BATCH = 'cancel_batch',
  GET_SUMMARY_STATS = 'get_summary_stats'
}

export enum MCPConfigGeneratorAction {
  GENERATE = 'generate',
  VALIDATE = 'validate',
  GET_TEMPLATES = 'get_templates'
}

export enum MCPCompatibilityCheckerAction {
  CHECK = 'check',
  GET_REQUIREMENTS = 'get_requirements',
  CHECK_BATCH = 'check_batch'
}

export enum MCPSetupValidatorAction {
  VALIDATE = 'validate',
  CHECK_DEPENDENCIES = 'check_dependencies',
  DIAGNOSE = 'diagnose'
}

export enum WebsiteDemoRunnerAction {
  LIST_SCENARIOS = 'list_scenarios',
  RUN_SCENARIO = 'run_scenario',
  GET_SCENARIO_STATUS = 'get_scenario_status',
  RESET_SCENARIO = 'reset_scenario'
}

export enum DocumentationSearchAction {
  SEARCH = 'search',
  GET_CATEGORIES = 'get_categories',
  GET_ARTICLE = 'get_article',
  SUGGEST_RELATED = 'suggest_related'
}

// Consolidated tool schemas
const ProjectManagerSchema = z.object({
  action: z.enum([
    ProjectManagerAction.LIST,
    ProjectManagerAction.GET,
    ProjectManagerAction.CREATE,
    ProjectManagerAction.UPDATE,
    ProjectManagerAction.DELETE,
    ProjectManagerAction.GET_SUMMARY,
    ProjectManagerAction.GET_SUMMARY_ADVANCED,
    ProjectManagerAction.GET_SUMMARY_METRICS,
    ProjectManagerAction.BROWSE_FILES,
    ProjectManagerAction.GET_FILE_CONTENT,
    ProjectManagerAction.UPDATE_FILE_CONTENT,
    ProjectManagerAction.SUGGEST_FILES,
    ProjectManagerAction.GET_SELECTION_CONTEXT,
    ProjectManagerAction.SEARCH,
    ProjectManagerAction.FAST_SEARCH_FILES,
    ProjectManagerAction.CREATE_FILE,
    ProjectManagerAction.GET_FILE_CONTENT_PARTIAL,
    ProjectManagerAction.DELETE_FILE,
    ProjectManagerAction.GET_FILE_TREE,
    ProjectManagerAction.OVERVIEW
  ]),
  projectId: z.number().optional(),
  data: z.any().optional()
})

const PromptManagerSchema = z.object({
  action: z.enum([
    PromptManagerAction.LIST,
    PromptManagerAction.GET,
    PromptManagerAction.CREATE,
    PromptManagerAction.UPDATE,
    PromptManagerAction.DELETE,
    PromptManagerAction.LIST_BY_PROJECT,
    PromptManagerAction.ADD_TO_PROJECT,
    PromptManagerAction.REMOVE_FROM_PROJECT,
    PromptManagerAction.SUGGEST_PROMPTS
  ]),
  projectId: z.number().optional(),
  data: z.any().optional()
})

const AgentManagerSchema = z.object({
  action: z.enum([
    AgentManagerAction.LIST,
    AgentManagerAction.GET,
    AgentManagerAction.CREATE,
    AgentManagerAction.UPDATE,
    AgentManagerAction.DELETE,
    AgentManagerAction.LIST_BY_PROJECT,
    AgentManagerAction.ASSOCIATE_WITH_PROJECT,
    AgentManagerAction.SUGGEST_AGENTS
  ]),
  agentId: z.string().optional(),
  projectId: z.number().optional(),
  data: z.any().optional()
})

const TicketManagerSchema = z.object({
  action: z.enum([
    TicketManagerAction.LIST,
    TicketManagerAction.GET,
    TicketManagerAction.CREATE,
    TicketManagerAction.UPDATE,
    TicketManagerAction.DELETE,
    TicketManagerAction.LIST_WITH_TASK_COUNT,
    TicketManagerAction.SUGGEST_TASKS,
    TicketManagerAction.AUTO_GENERATE_TASKS,
    TicketManagerAction.SUGGEST_FILES,
    TicketManagerAction.SEARCH,
    TicketManagerAction.BATCH_CREATE,
    TicketManagerAction.BATCH_UPDATE,
    TicketManagerAction.BATCH_DELETE
  ]),
  projectId: z.number().optional(),
  data: z.any().optional()
})

const TaskManagerSchema = z.object({
  action: z.enum([
    TaskManagerAction.LIST,
    TaskManagerAction.CREATE,
    TaskManagerAction.UPDATE,
    TaskManagerAction.DELETE,
    TaskManagerAction.REORDER,
    TaskManagerAction.SUGGEST_FILES,
    TaskManagerAction.UPDATE_CONTEXT,
    TaskManagerAction.GET_WITH_CONTEXT,
    TaskManagerAction.ANALYZE_COMPLEXITY,
    TaskManagerAction.FILTER,
    TaskManagerAction.BATCH_CREATE,
    TaskManagerAction.BATCH_UPDATE,
    TaskManagerAction.BATCH_DELETE,
    TaskManagerAction.BATCH_MOVE
  ]),
  ticketId: z.number().optional(),
  data: z.any().optional()
})

const AIAssistantSchema = z.object({
  action: z.enum([
    AIAssistantAction.OPTIMIZE_PROMPT,
    AIAssistantAction.GET_COMPACT_SUMMARY,
    AIAssistantAction.GET_COMPACT_SUMMARY_WITH_OPTIONS
  ]),
  projectId: z.number(),
  data: z.any().optional()
})

const GitManagerSchema = z.object({
  action: z.enum([
    GitManagerAction.STATUS,
    GitManagerAction.STAGE_FILES,
    GitManagerAction.UNSTAGE_FILES,
    GitManagerAction.STAGE_ALL,
    GitManagerAction.UNSTAGE_ALL,
    GitManagerAction.COMMIT,
    GitManagerAction.BRANCHES,
    GitManagerAction.CURRENT_BRANCH,
    GitManagerAction.CREATE_BRANCH,
    GitManagerAction.SWITCH_BRANCH,
    GitManagerAction.DELETE_BRANCH,
    GitManagerAction.MERGE_BRANCH,
    GitManagerAction.LOG,
    GitManagerAction.LOG_ENHANCED,
    GitManagerAction.COMMIT_DETAILS,
    GitManagerAction.COMMIT_DETAIL,
    GitManagerAction.FILE_DIFF,
    GitManagerAction.COMMIT_DIFF,
    GitManagerAction.CHERRY_PICK,
    GitManagerAction.REMOTES,
    GitManagerAction.ADD_REMOTE,
    GitManagerAction.REMOVE_REMOTE,
    GitManagerAction.FETCH,
    GitManagerAction.PULL,
    GitManagerAction.PUSH,
    GitManagerAction.TAGS,
    GitManagerAction.CREATE_TAG,
    GitManagerAction.DELETE_TAG,
    GitManagerAction.STASH,
    GitManagerAction.STASH_LIST,
    GitManagerAction.STASH_APPLY,
    GitManagerAction.STASH_POP,
    GitManagerAction.STASH_DROP,
    GitManagerAction.RESET,
    GitManagerAction.REVERT,
    GitManagerAction.BLAME,
    GitManagerAction.CLEAN,
    GitManagerAction.CONFIG_GET,
    GitManagerAction.CONFIG_SET,
    GitManagerAction.BRANCHES_ENHANCED,
    GitManagerAction.WORKTREE_LIST,
    GitManagerAction.WORKTREE_ADD,
    GitManagerAction.WORKTREE_REMOVE,
    GitManagerAction.WORKTREE_LOCK,
    GitManagerAction.WORKTREE_UNLOCK,
    GitManagerAction.WORKTREE_PRUNE
  ]),
  projectId: z.number(),
  data: z.any().optional()
})

const TabManagerSchema = z.object({
  action: z.enum([
    TabManagerAction.GET_ACTIVE,
    TabManagerAction.SET_ACTIVE,
    TabManagerAction.CLEAR_ACTIVE,
    TabManagerAction.GENERATE_NAME
  ]),
  projectId: z.number(),
  data: z.any().optional()
})

const JobManagerSchema = z.object({
  action: z.enum([
    JobManagerAction.LIST,
    JobManagerAction.GET,
    JobManagerAction.CREATE,
    JobManagerAction.CANCEL,
    JobManagerAction.RETRY,
    JobManagerAction.CLEANUP
  ]),
  jobId: z.number().optional(),
  projectId: z.number().optional(),
  data: z.any().optional()
})

const FileSummarizationManagerSchema = z.object({
  action: z.enum([
    FileSummarizationManagerAction.IDENTIFY_UNSUMMARIZED,
    FileSummarizationManagerAction.GROUP_FILES,
    FileSummarizationManagerAction.SUMMARIZE_BATCH,
    FileSummarizationManagerAction.GET_PROGRESS,
    FileSummarizationManagerAction.CANCEL_BATCH,
    FileSummarizationManagerAction.GET_SUMMARY_STATS
  ]),
  projectId: z.number(),
  data: z.any().optional()
})

const MCPConfigGeneratorSchema = z.object({
  action: z.enum([
    MCPConfigGeneratorAction.GENERATE,
    MCPConfigGeneratorAction.VALIDATE,
    MCPConfigGeneratorAction.GET_TEMPLATES
  ]),
  data: z.any().optional()
})

const MCPCompatibilityCheckerSchema = z.object({
  action: z.enum([
    MCPCompatibilityCheckerAction.CHECK,
    MCPCompatibilityCheckerAction.GET_REQUIREMENTS,
    MCPCompatibilityCheckerAction.CHECK_BATCH
  ]),
  data: z.any().optional()
})

const MCPSetupValidatorSchema = z.object({
  action: z.enum([
    MCPSetupValidatorAction.VALIDATE,
    MCPSetupValidatorAction.CHECK_DEPENDENCIES,
    MCPSetupValidatorAction.DIAGNOSE
  ]),
  data: z.any().optional()
})

const WebsiteDemoRunnerSchema = z.object({
  action: z.enum([
    WebsiteDemoRunnerAction.LIST_SCENARIOS,
    WebsiteDemoRunnerAction.RUN_SCENARIO,
    WebsiteDemoRunnerAction.GET_SCENARIO_STATUS,
    WebsiteDemoRunnerAction.RESET_SCENARIO
  ]),
  data: z.any().optional()
})

const DocumentationSearchSchema = z.object({
  action: z.enum([
    DocumentationSearchAction.SEARCH,
    DocumentationSearchAction.GET_CATEGORIES,
    DocumentationSearchAction.GET_ARTICLE,
    DocumentationSearchAction.SUGGEST_RELATED
  ]),
  data: z.any().optional()
})

// Consolidated tool definitions
export const CONSOLIDATED_TOOLS: readonly MCPToolDefinition[] = [
  {
    name: 'project_manager',
    description:
      'Manage projects, files, and project-related operations. Actions: list, get, create, update, delete (⚠️ DELETES ENTIRE PROJECT - requires confirmDelete:true), delete_file (delete single file), get_summary, get_summary_advanced (with options for depth/format/strategy), get_summary_metrics (summary generation metrics), browse_files, get_file_content, update_file_content, suggest_files, get_selection_context (get complete active tab context), search, fast_search_files (fast semantic search without AI), create_file, get_file_content_partial, get_file_tree (returns project file structure with file IDs), overview (get essential project context - recommended first tool)',
    inputSchema: {
      type: 'object',
      properties: {
        action: {
          type: 'string',
          description: 'The action to perform',
          enum: Object.values(ProjectManagerAction)
        },
        projectId: {
          type: 'number',
          description: 'The project ID (required for all actions except "list" and "create"). Example: 1750564533014'
        },
        data: {
          type: 'object',
          description:
            'Action-specific data. For get_file_content: { path: "src/index.ts" }. For browse_files: { path: "src/" }. For create: { name: "My Project", path: "/path/to/project" }. For delete_file: { path: "src/file.ts" }. For fast_search_files: { query: "search term", searchType: "semantic" | "exact" | "fuzzy" | "regex" (default: "semantic"), fileTypes: ["ts", "js"], limit: 20, includeContext: false, scoringMethod: "relevance" | "recency" | "frequency" }. For get_summary_advanced: { depth: "minimal" | "standard" | "detailed", format: "xml" | "json" | "markdown", strategy: "fast" | "balanced" | "thorough", focus: ["api", "frontend"], includeMetrics: true }. For overview: no data required'
        }
      },
      required: ['action']
    },
    handler: createTrackedHandler(
      'project_manager',
      async (args: z.infer<typeof ProjectManagerSchema>): Promise<MCPToolResponse> => {
        try {
          const { action, projectId, data } = args

          switch (action) {
            case ProjectManagerAction.LIST: {
              const projects = await listProjects()
              const projectList = projects.map((p) => `${p.id}: ${p.name} (${p.path})`).join('\n')
              return {
                content: [{ type: 'text', text: projectList || 'No projects found' }]
              }
            }

            case ProjectManagerAction.GET: {
              const validProjectId = validateRequiredParam(projectId, 'projectId', 'number', '1750564533014')
              const project = await getProjectById(validProjectId)
              const details = `Project: ${project.name}\nPath: ${project.path}\nDescription: ${project.description}\nCreated: ${new Date(project.created).toLocaleString()}\nUpdated: ${new Date(project.updated).toLocaleString()}`
              return {
                content: [{ type: 'text', text: details }]
              }
            }

            case ProjectManagerAction.CREATE: {
              const createData = data as CreateProjectBody
              const name = validateDataField<string>(createData, 'name', 'string', '"My Project"')
              const path = validateDataField<string>(createData, 'path', 'string', '"/Users/me/projects/myproject"')
              const project = await createProject(createData)
              return {
                content: [{ type: 'text', text: `Project created successfully: ${project.name} (ID: ${project.id})` }]
              }
            }

            case ProjectManagerAction.UPDATE: {
              const validProjectId = validateRequiredParam(projectId, 'projectId', 'number')
              const updateData = data as UpdateProjectBody
              const project = await updateProject(validProjectId, updateData)
              return {
                content: [
                  { type: 'text', text: `Project updated successfully: ${project?.name} (ID: ${validProjectId})` }
                ]
              }
            }

            case ProjectManagerAction.DELETE: {
              // WARNING: This action deletes the ENTIRE PROJECT, not just a file!
              // Use DELETE_FILE to delete individual files
              const validProjectId = validateRequiredParam(projectId, 'projectId', 'number')

              // Add extra validation to prevent accidental deletion
              if (!data || !data.confirmDelete) {
                throw createMCPError(
                  MCPErrorCode.VALIDATION_FAILED,
                  'Project deletion requires explicit confirmation',
                  {
                    parameter: 'data.confirmDelete',
                    validationErrors: {
                      confirmDelete: 'Must be set to true to confirm project deletion'
                    },
                    relatedResources: [`project:${validProjectId}`]
                  }
                )
              }

              const success = await deleteProject(validProjectId)
              return {
                content: [
                  {
                    type: 'text',
                    text: success
                      ? `⚠️ ENTIRE PROJECT ${validProjectId} has been permanently deleted`
                      : `Failed to delete project ${validProjectId}`
                  }
                ]
              }
            }

            case ProjectManagerAction.GET_SUMMARY: {
              const validProjectId = validateRequiredParam(projectId, 'projectId', 'number')
              const summary = await getCompactProjectSummary(validProjectId)
              return {
                content: [{ type: 'text', text: summary }]
              }
            }

            case ProjectManagerAction.GET_SUMMARY_ADVANCED: {
              const validProjectId = validateRequiredParam(projectId, 'projectId', 'number')
              const { getProjectSummaryWithOptions } = await import('@promptliano/services')
              const { SummaryOptionsSchema } = await import('@promptliano/schemas')

              // Parse and validate options
              const options = SummaryOptionsSchema.parse(data || {})
              const result = await getProjectSummaryWithOptions(validProjectId, options)

              // Format response based on whether metrics were requested
              if (options.includeMetrics && result.metrics) {
                const metricsText = `
Summary Metrics:
- Generation Time: ${result.metrics.generationTime}ms
- Files Processed: ${result.metrics.filesProcessed}
- Original Size: ${result.metrics.originalSize} chars
- Compressed Size: ${result.metrics.compressedSize} chars
- Compression Ratio: ${(result.metrics.compressionRatio * 100).toFixed(1)}%
- Tokens Saved: ~${result.metrics.tokensSaved}
- Cache Hit: ${result.metrics.cacheHit ? 'Yes' : 'No'}

Summary:
${result.summary}`
                return {
                  content: [{ type: 'text', text: metricsText }]
                }
              }

              return {
                content: [{ type: 'text', text: result.summary }]
              }
            }

            case ProjectManagerAction.GET_SUMMARY_METRICS: {
              const validProjectId = validateRequiredParam(projectId, 'projectId', 'number')
              const { getProjectSummaryWithOptions } = await import('@promptliano/services')

              // Get summary with metrics for standard options
              const result = await getProjectSummaryWithOptions(validProjectId, {
                depth: 'standard',
                format: 'xml',
                strategy: 'balanced',
                includeImports: true,
                includeExports: true,
                progressive: false,
                includeMetrics: true
              })

              if (!result.metrics) {
                return {
                  content: [{ type: 'text', text: 'No metrics available' }]
                }
              }

              const metricsReport = `
Project Summary Metrics:
- Generation Time: ${result.metrics.generationTime}ms
- Files Processed: ${result.metrics.filesProcessed}
- Original Size: ${result.metrics.originalSize.toLocaleString()} characters
- Compressed Size: ${result.metrics.compressedSize.toLocaleString()} characters
- Compression Ratio: ${(result.metrics.compressionRatio * 100).toFixed(1)}%
- Estimated Tokens Saved: ~${result.metrics.tokensSaved.toLocaleString()}
- Cache Status: ${result.metrics.cacheHit ? 'Hit (from cache)' : 'Miss (generated)'}
- Content Truncated: ${result.metrics.truncated ? 'Yes' : 'No'}

Version Info:
- Format Version: ${result.version.version}
- Model Used: ${result.version.model}
- Generated: ${new Date(result.version.generated).toLocaleString()}`

              return {
                content: [{ type: 'text', text: metricsReport }]
              }
            }

            case ProjectManagerAction.BROWSE_FILES: {
              const validProjectId = validateRequiredParam(projectId, 'projectId', 'number')
              const project = await getProjectById(validProjectId)
              const files = await getProjectFiles(validProjectId)
              if (!files) {
                throw createMCPError(MCPErrorCode.SERVICE_ERROR, 'Failed to retrieve project files', {
                  projectId: validProjectId
                })
              }

              const browsePath = data?.path as string | undefined
              let result = `Project: ${project.name}\n`
              result += `Path: ${project.path}\n`
              result += `Total files: ${files.length}\n\n`

              if (browsePath) {
                const filteredFiles = files
                  .filter((file) => file.path.startsWith(browsePath))
                  .sort((a, b) => a.path.localeCompare(b.path))

                result += `Files under ${browsePath}:\n`
                for (const file of filteredFiles) {
                  const relativePath = file.path.substring(browsePath.length).replace(/^\//, '')
                  result += `  ${relativePath}\n`
                }
              } else {
                const dirs = new Set<string>()
                const rootFiles: string[] = []

                files.forEach((file) => {
                  const parts = file.path.split('/')
                  if (parts.length > 1) {
                    dirs.add(parts[0])
                  } else {
                    rootFiles.push(file.path)
                  }
                })

                result += 'Directories:\n'
                Array.from(dirs)
                  .sort()
                  .forEach((dir) => {
                    result += `  ${dir}/\n`
                  })

                if (rootFiles.length > 0) {
                  result += '\nRoot files:\n'
                  rootFiles.sort().forEach((file) => {
                    result += `  ${file}\n`
                  })
                }
              }

              return {
                content: [{ type: 'text', text: result }]
              }
            }

            case ProjectManagerAction.GET_FILE_CONTENT: {
              const validProjectId = validateRequiredParam(projectId, 'projectId', 'number', '1750564533014')
              const filePath = validateDataField<string>(data, 'path', 'string', '"src/index.ts" or "README.md"')

              const project = await getProjectById(validProjectId)
              const files = await getProjectFiles(validProjectId)
              if (!files) {
                throw createMCPError(MCPErrorCode.SERVICE_ERROR, 'Failed to retrieve project files', {
                  projectId: validProjectId
                })
              }

              const file = files.find((f) => f.path === filePath)
              if (!file) {
                // Provide helpful error with available files hint
                const availablePaths = files.slice(0, 5).map((f) => f.path)
                throw createMCPError(MCPErrorCode.FILE_NOT_FOUND, `File not found: ${filePath}`, {
                  requestedPath: filePath,
                  availableFiles: availablePaths,
                  totalFiles: files.length,
                  hint: 'Use browse_files action to explore available files'
                })
              }

              // Check if it's an image file
              const imageExtensions = ['.png', '.jpg', '.jpeg', '.gif', '.webp', '.svg']
              const ext = path.extname(filePath).toLowerCase()

              if (imageExtensions.includes(ext)) {
                const fullPath = path.join(project.path, filePath)
                try {
                  const fileData = await fs.readFile(fullPath)
                  const base64 = fileData.toString('base64')
                  return {
                    content: [
                      {
                        type: 'image',
                        data: base64,
                        mimeType: `image/${ext.substring(1)}`
                      } as any
                    ]
                  }
                } catch (error) {
                  throw new Error(
                    `Failed to read image file: ${error instanceof Error ? error.message : String(error)}`
                  )
                }
              }

              return {
                content: [{ type: 'text', text: file.content || '' }]
              }
            }

            case ProjectManagerAction.UPDATE_FILE_CONTENT: {
              const validProjectId = validateRequiredParam(projectId, 'projectId', 'number', '1750564533014')
              const filePath = validateDataField<string>(data, 'path', 'string', '"src/index.ts"')
              const content = validateDataField<string>(data, 'content', 'string', '"// Updated content"')

              const files = await getProjectFiles(validProjectId)
              if (!files) {
                throw createMCPError(MCPErrorCode.SERVICE_ERROR, 'Failed to retrieve project files', {
                  projectId: validProjectId
                })
              }

              const file = files.find((f) => f.path === filePath)
              if (!file) {
                const availablePaths = files.slice(0, 5).map((f) => f.path)
                throw createMCPError(MCPErrorCode.FILE_NOT_FOUND, `File not found: ${filePath}`, {
                  requestedPath: filePath,
                  availableFiles: availablePaths,
                  totalFiles: files.length
                })
              }

              await updateFileContent(validProjectId, file.id, content)
              return {
                content: [{ type: 'text', text: `File ${filePath} updated successfully` }]
              }
            }

            case ProjectManagerAction.SUGGEST_FILES: {
              const validProjectId = validateRequiredParam(projectId, 'projectId', 'number', '1750564533014')
              const prompt = validateDataField<string>(data, 'prompt', 'string', '"authentication flow"')
              const limit = (data?.limit as number) || 10

              const suggestions = await suggestFiles(validProjectId, prompt, limit)
              const suggestionText = suggestions.map((f) => `${f.path} - ${f.summary || 'No summary'}`).join('\n')
              return {
                content: [{ type: 'text', text: suggestionText || 'No file suggestions found' }]
              }
            }

            case ProjectManagerAction.GET_SELECTION_CONTEXT: {
              const validProjectId = validateRequiredParam(projectId, 'projectId', 'number', '1750564533014')

              // Get active tab to get selection context
              const activeTab = await getActiveTab(validProjectId)
              if (!activeTab) {
                return {
                  content: [{ type: 'text', text: 'No active tab found' }]
                }
              }

              const tabMetadata = activeTab.data.tabMetadata
              if (!tabMetadata) {
                return {
                  content: [{ type: 'text', text: 'No active tab metadata found' }]
                }
              }

              // Get file details if there are selected files
              let fileList = ''
              if (tabMetadata.selectedFiles && tabMetadata.selectedFiles.length > 0) {
                const files = await getProjectFiles(validProjectId)
                const selectedFileDetails = files?.filter((f) => tabMetadata.selectedFiles.includes(f.id)) || []
                fileList = selectedFileDetails.map((f) => `  - ${f.path} (${f.size} bytes)`).join('\n')
              }

              // Build comprehensive context output
              let contextText = `Active tab context for project ${validProjectId}:\n`
              contextText += `\nTab ID: ${activeTab.data.activeTabId}`
              contextText += `\nTab Name: ${tabMetadata.displayName || 'Unnamed Tab'}`
              contextText += `\n\nSelected files (${tabMetadata.selectedFiles?.length || 0}):\n${fileList || '  None'}`
              contextText += `\n\nPrompt IDs: ${tabMetadata.selectedPrompts?.join(', ') || 'none'}`
              contextText += `\nUser prompt: ${tabMetadata.userPrompt || 'empty'}`
              contextText += `\n\nSearch/Filter Settings:`
              contextText += `\n  File search: ${tabMetadata.fileSearch || 'none'}`
              contextText += `\n  Search by content: ${tabMetadata.searchByContent || false}`
              contextText += `\n  Resolve imports: ${tabMetadata.resolveImports || false}`
              contextText += `\n  Context limit: ${tabMetadata.contextLimit || 'default'}`
              contextText += `\n  Preferred editor: ${tabMetadata.preferredEditor || 'default'}`

              if (tabMetadata.ticketSearch || tabMetadata.ticketSort || tabMetadata.ticketStatusFilter) {
                contextText += `\n\nTicket Settings:`
                contextText += `\n  Search: ${tabMetadata.ticketSearch || 'none'}`
                contextText += `\n  Sort: ${tabMetadata.ticketSort || 'default'}`
                contextText += `\n  Status filter: ${tabMetadata.ticketStatusFilter || 'all'}`
              }

              contextText += `\n\nUI State:`
              contextText += `\n  Prompts panel: ${tabMetadata.promptsPanelCollapsed ? 'collapsed' : 'expanded'}`
              contextText += `\n  Selected files panel: ${tabMetadata.selectedFilesCollapsed ? 'collapsed' : 'expanded'}`

              contextText += `\n\nLast updated: ${new Date(activeTab.data.lastUpdated).toISOString()}`

              return {
                content: [
                  {
                    type: 'text',
                    text: contextText
                  }
                ]
              }
            }

            case ProjectManagerAction.SEARCH: {
              const validProjectId = validateRequiredParam(projectId, 'projectId', 'number', '1750564533014')
              const query = validateDataField<string>(data, 'query', 'string', '"authentication" or "login"')
              const searchIn = (data?.searchIn as 'path' | 'content' | 'both') || 'both'
              const caseSensitive = (data?.caseSensitive as boolean) || false

              const project = await getProjectById(validProjectId)
              const files = await getProjectFiles(validProjectId)
              if (!files) {
                throw createMCPError(MCPErrorCode.SERVICE_ERROR, 'Failed to retrieve project files', {
                  projectId: validProjectId
                })
              }

              const results: { path: string; matches: string[] }[] = []
              const queryLower = caseSensitive ? query : query.toLowerCase()

              for (const file of files) {
                let matches: string[] = []

                // Search in path
                if (searchIn === 'path' || searchIn === 'both') {
                  const filePath = caseSensitive ? file.path : file.path.toLowerCase()
                  if (filePath.includes(queryLower)) {
                    matches.push(`Path match: ${file.path}`)
                  }
                }

                // Search in content
                if (searchIn === 'content' || searchIn === 'both') {
                  if (file.content) {
                    const content = caseSensitive ? file.content : file.content.toLowerCase()
                    if (content.includes(queryLower)) {
                      // Find line numbers with matches
                      const lines = file.content.split('\n')
                      const matchingLines: string[] = []
                      lines.forEach((line, index) => {
                        const lineToSearch = caseSensitive ? line : line.toLowerCase()
                        if (lineToSearch.includes(queryLower)) {
                          matchingLines.push(`  Line ${index + 1}: ${line.trim()}`)
                        }
                      })
                      if (matchingLines.length > 0) {
                        matches.push(
                          `Content matches:\n${matchingLines.slice(0, 5).join('\n')}${matchingLines.length > 5 ? `\n  ... and ${matchingLines.length - 5} more matches` : ''}`
                        )
                      }
                    }
                  }
                }

                if (matches.length > 0) {
                  results.push({ path: file.path, matches })
                }
              }

              let resultText = `Search results for "${query}" in project ${project.name}:\n`
              resultText += `Search mode: ${searchIn}, Case sensitive: ${caseSensitive}\n\n`

              if (results.length === 0) {
                resultText += 'No matches found.'
              } else {
                resultText += `Found ${results.length} files with matches:\n\n`
                for (const result of results.slice(0, 20)) {
                  resultText += `📄 ${result.path}\n${result.matches.join('\n')}\n\n`
                }
                if (results.length > 20) {
                  resultText += `... and ${results.length - 20} more files`
                }
              }

              return {
                content: [{ type: 'text', text: resultText }]
              }
            }

            case ProjectManagerAction.FAST_SEARCH_FILES: {
              const validProjectId = validateRequiredParam(projectId, 'projectId', 'number', '1750564533014')
              const query = validateDataField<string>(data, 'query', 'string', '"authentication" or "login"')

              // Optional parameters with defaults
              const searchType = (data?.searchType as 'exact' | 'fuzzy' | 'semantic' | 'regex') || 'semantic'
              const fileTypes = data?.fileTypes as string[] | undefined
              const limit = (data?.limit as number) || 20
              const includeContext = (data?.includeContext as boolean) || false
              const scoringMethod = (data?.scoringMethod as 'relevance' | 'recency' | 'frequency') || 'relevance'

              // Perform fast search
              const searchResults = await fileSearchService.search(validProjectId, {
                query,
                searchType,
                fileTypes,
                limit,
                includeContext,
                scoringMethod
              })

              // Format results
              let resultText = `🔍 Fast ${searchType} search for "${query}" in project ${validProjectId}\n`
              resultText += `Found ${searchResults.stats.totalResults} results in ${searchResults.stats.searchTime}ms`
              resultText += searchResults.stats.cached ? ' (cached)\n\n' : '\n\n'

              if (searchResults.results.length === 0) {
                resultText += 'No matches found.'
              } else {
                for (const result of searchResults.results) {
                  resultText += `📄 ${result.file.path} (score: ${result.score.toFixed(2)})\n`

                  if (result.snippet) {
                    resultText += `  Preview: ${result.snippet}\n`
                  }

                  if (result.keywords && result.keywords.length > 0) {
                    resultText += `  Keywords: ${result.keywords.join(', ')}\n`
                  }

                  if (result.matches.length > 0) {
                    resultText += `  Matches:\n`
                    for (const match of result.matches.slice(0, 3)) {
                      resultText += `    Line ${match.line}: ${match.text}\n`
                    }
                    if (result.matches.length > 3) {
                      resultText += `    ... and ${result.matches.length - 3} more matches\n`
                    }
                  }

                  resultText += '\n'
                }

                if (searchResults.stats.totalResults > limit) {
                  resultText += `Showing top ${limit} of ${searchResults.stats.totalResults} total results.\n`
                }

                resultText += `\nIndex coverage: ${searchResults.stats.indexCoverage}%`
              }

              return {
                content: [{ type: 'text', text: resultText }]
              }
            }

            case ProjectManagerAction.CREATE_FILE: {
              const validProjectId = validateRequiredParam(projectId, 'projectId', 'number', '1750564533014')
              const filePath = validateDataField<string>(data, 'path', 'string', '"src/new-file.ts"')
              const content = validateDataField<string>(data, 'content', 'string', '"// New file content"')

              // Validate path doesn't contain dangerous patterns
              if (filePath.includes('..') || path.isAbsolute(filePath)) {
                throw createMCPError(
                  MCPErrorCode.PATH_TRAVERSAL_DENIED,
                  'Invalid file path - must be relative and within project directory',
                  {
                    parameter: 'path',
                    value: filePath,
                    validationErrors: { path: 'Path must be relative and cannot contain ".."' }
                  }
                )
              }

              const project = await getProjectById(validProjectId)
              const fullPath = path.join(project.path, filePath)

              // Create transaction for file creation
              const transaction = await executeTransaction([
                createTransactionStep('validate-project-files', async () => {
                  const files = await getProjectFiles(validProjectId)
                  if (!files) {
                    throw createMCPError(MCPErrorCode.SERVICE_ERROR, 'Failed to retrieve project files', {
                      relatedResources: [`project:${validProjectId}`]
                    })
                  }

                  // Check if file already exists
                  const existingFile = files.find((f) => f.path === filePath)
                  if (existingFile) {
                    throw createMCPError(MCPErrorCode.RESOURCE_ALREADY_EXISTS, `File already exists: ${filePath}`, {
                      parameter: 'path',
                      value: filePath,
                      relatedResources: [`file:${existingFile.id}`]
                    })
                  }

                  return { files, projectPath: project.path }
                }),
                createTransactionStep(
                  'create-directory',
                  async () => {
                    const dir = path.dirname(fullPath)
                    await fs.mkdir(dir, { recursive: true })
                    return dir
                  },
                  async (createdDir) => {
                    // No rollback needed for directory creation
                    // It's safe to leave empty directories
                  }
                ),
                createTransactionStep(
                  'write-file',
                  async () => {
                    await fs.writeFile(fullPath, content, 'utf-8')
                    return fullPath
                  },
                  async (writtenPath) => {
                    // Rollback: delete the file if it was created
                    try {
                      await fs.unlink(writtenPath)
                      console.log(`Rolled back file creation: ${writtenPath}`)
                    } catch (error) {
                      console.error(`Failed to rollback file creation: ${writtenPath}`, error)
                    }
                  },
                  { retryable: true, maxRetries: 2 }
                ),
                createTransactionStep(
                  'sync-project',
                  async () => {
                    const { created } = await syncProject(project)
                    return { created, filePath, fullPath }
                  },
                  undefined, // No rollback for sync
                  { retryable: true, maxRetries: 3 }
                )
              ])

              if (!transaction.success) {
                const firstError = Array.from(transaction.errors.values())[0]
                throw firstError instanceof MCPError
                  ? firstError
                  : MCPError.fromError(firstError, {
                    tool: 'project_manager',
                    action: ProjectManagerAction.CREATE_FILE,
                    parameter: 'path',
                    value: filePath
                  })
              }

              const syncResult = transaction.results.get('sync-project') as any
              return {
                content: [
                  {
                    type: 'text',
                    text: `File created successfully: ${filePath}\nFull path: ${fullPath}\nSynced ${syncResult?.created || 0} new files to project.`
                  }
                ]
              }
            }

            case ProjectManagerAction.GET_FILE_CONTENT_PARTIAL: {
              const validProjectId = validateRequiredParam(projectId, 'projectId', 'number', '1750564533014')
              const filePath = validateDataField<string>(data, 'path', 'string', '"src/index.ts"')
              const startLine = validateDataField<number>(data, 'startLine', 'number', '1')
              const endLine = validateDataField<number>(data, 'endLine', 'number', '50')

              if (startLine < 1) {
                throw createMCPError(MCPErrorCode.INVALID_PARAM_VALUE, 'startLine must be >= 1', {
                  startLine,
                  hint: 'Line numbers start at 1'
                })
              }

              if (endLine < startLine) {
                throw createMCPError(MCPErrorCode.INVALID_PARAM_VALUE, 'endLine must be >= startLine', {
                  startLine,
                  endLine
                })
              }

              const project = await getProjectById(validProjectId)
              const files = await getProjectFiles(validProjectId)
              if (!files) {
                throw createMCPError(MCPErrorCode.SERVICE_ERROR, 'Failed to retrieve project files', {
                  projectId: validProjectId
                })
              }

              const file = files.find((f) => f.path === filePath)
              if (!file) {
                const availablePaths = files.slice(0, 5).map((f) => f.path)
                throw createMCPError(MCPErrorCode.FILE_NOT_FOUND, `File not found: ${filePath}`, {
                  requestedPath: filePath,
                  availableFiles: availablePaths,
                  totalFiles: files.length,
                  hint: 'Use browse_files action to explore available files'
                })
              }

              if (!file.content) {
                return {
                  content: [{ type: 'text', text: `File ${filePath} has no content.` }]
                }
              }

              const lines = file.content.split('\n')
              const totalLines = lines.length

              // Adjust endLine if it exceeds total lines
              const actualEndLine = Math.min(endLine, totalLines)

              // Extract the requested lines (convert to 0-based index)
              const requestedLines = lines.slice(startLine - 1, actualEndLine)

              let resultText = `File: ${filePath}\n`
              resultText += `Lines ${startLine}-${actualEndLine} of ${totalLines}:\n`
              resultText += '```\n'

              // Add line numbers
              requestedLines.forEach((line, index) => {
                const lineNumber = startLine + index
                resultText += `${lineNumber.toString().padStart(4, ' ')}│ ${line}\n`
              })

              resultText += '```'

              if (actualEndLine < endLine) {
                resultText += `\nNote: File only has ${totalLines} lines (requested up to line ${endLine})`
              }

              return {
                content: [{ type: 'text', text: resultText }]
              }
            }

            case ProjectManagerAction.DELETE_FILE: {
              const validProjectId = validateRequiredParam(projectId, 'projectId', 'number', '1750564533014')
              const filePath = validateDataField<string>(data, 'path', 'string', '"src/file-to-delete.ts"')

              const project = await getProjectById(validProjectId)
              const files = await getProjectFiles(validProjectId)
              if (!files) {
                throw createMCPError(MCPErrorCode.SERVICE_ERROR, 'Failed to retrieve project files', {
                  projectId: validProjectId
                })
              }

              const file = files.find((f) => f.path === filePath)
              if (!file) {
                const availablePaths = files.slice(0, 5).map((f) => f.path)
                throw createMCPError(MCPErrorCode.FILE_NOT_FOUND, `File not found: ${filePath}`, {
                  requestedPath: filePath,
                  availableFiles: availablePaths,
                  totalFiles: files.length,
                  hint: 'Use browse_files action to explore available files'
                })
              }

              // Delete the file from the project database
              const { deletedCount } = await bulkDeleteProjectFiles(validProjectId, [file.id])

              if (deletedCount === 0) {
                throw createMCPError(MCPErrorCode.SERVICE_ERROR, 'Failed to delete file', {
                  filePath,
                  fileId: file.id
                })
              }

              // Clean up file references in tickets
              const { removeDeletedFileIdsFromTickets } = await import('@promptliano/services')
              await removeDeletedFileIdsFromTickets(validProjectId, [file.id])

              // Clean up file references in selected files
              const { removeDeletedFileIdsFromSelectedFiles } = await import('@promptliano/services')
              await removeDeletedFileIdsFromSelectedFiles(validProjectId, [file.id])

              // Delete the file from disk
              const fullPath = path.join(project.path, filePath)
              try {
                await fs.unlink(fullPath)
              } catch (error) {
                // Log but don't fail if file doesn't exist on disk
                console.warn(`File not found on disk during deletion: ${fullPath}`)
              }

              return {
                content: [
                  { type: 'text', text: `File ${filePath} deleted successfully from project ${validProjectId}` }
                ]
              }
            }

            case ProjectManagerAction.GET_FILE_TREE: {
              const validProjectId = validateRequiredParam(projectId, 'projectId', 'number', '1750564533014')
              const { getProjectFileTree } = await import('@promptliano/services')
              const fileTree = await getProjectFileTree(validProjectId)
              return {
                content: [{ type: 'text', text: fileTree }]
              }
            }

            case ProjectManagerAction.OVERVIEW: {
              const validProjectId = validateRequiredParam(projectId, 'projectId', 'number', '1750564533014')
              const { getProjectOverview } = await import('@promptliano/services')
              const overview = await getProjectOverview(validProjectId)
              return {
                content: [{ type: 'text', text: overview }]
              }
            }

            default:
              throw createMCPError(MCPErrorCode.UNKNOWN_ACTION, `Unknown action: ${action}`, {
                action,
                validActions: Object.values(ProjectManagerAction)
              })
          }
        } catch (error) {
          // Convert to MCPError if not already
          const mcpError =
            error instanceof MCPError
              ? error
              : MCPError.fromError(error, {
                tool: 'project_manager',
                action: args.action
              })

          // Return formatted error response with recovery suggestions
          return formatMCPErrorResponse(mcpError)
        }
      }
    )
  },

  {
    name: 'prompt_manager',
    description:
      'Manage prompts and prompt-project associations. Actions: list, get, create, update, delete, list_by_project, add_to_project, remove_from_project, suggest_prompts',
    inputSchema: {
      type: 'object',
      properties: {
        action: {
          type: 'string',
          description: 'The action to perform',
          enum: Object.values(PromptManagerAction)
        },
        projectId: {
          type: 'number',
          description:
            'The project ID (required for: list_by_project, add_to_project, remove_from_project, suggest_prompts). Example: 1750564533014'
        },
        data: {
          type: 'object',
          description:
            'Action-specific data. For get/update/delete: { promptId: 123 }. For create: { name: "My Prompt", content: "Prompt text" }. For add_to_project: { promptId: 123 }. For suggest_prompts: { userInput: "help me with authentication", limit: 5 (optional) }'
        }
      },
      required: ['action']
    },
    handler: createTrackedHandler(
      'prompt_manager',
      async (args: z.infer<typeof PromptManagerSchema>): Promise<MCPToolResponse> => {
        try {
          const { action, projectId, data } = args

          switch (action) {
            case PromptManagerAction.LIST: {
              const prompts = await listAllPrompts()
              const promptList = prompts
                .map((p) => `${p.id}: ${p.name} - ${p.content.substring(0, 100)}${p.content.length > 100 ? '...' : ''}`)
                .join('\n')
              return {
                content: [{ type: 'text', text: promptList || 'No prompts found' }]
              }
            }

            case PromptManagerAction.GET: {
              const promptId = validateDataField<number>(data, 'promptId', 'number', '123')
              const prompt = await getPromptById(promptId)
              const details = `Name: ${prompt.name}\nProject ID: ${prompt.projectId || 'None'}\nContent:\n${prompt.content}\n\nCreated: ${new Date(prompt.created).toLocaleString()}\nUpdated: ${new Date(prompt.updated).toLocaleString()}`
              return {
                content: [{ type: 'text', text: details }]
              }
            }

            case PromptManagerAction.CREATE: {
              const createData = data as CreatePromptBody
              const name = validateDataField<string>(createData, 'name', 'string', '"Code Review Prompt"')
              const content = validateDataField<string>(
                createData,
                'content',
                'string',
                '"Review this code for best practices..."'
              )
              const prompt = await createPrompt(createData)

              // Auto-associate with project if projectId is provided
              if (projectId) {
                try {
                  await addPromptToProject(prompt.id, projectId)
                  return {
                    content: [
                      {
                        type: 'text',
                        text: `Prompt created and associated with project ${projectId}: ${prompt.name} (ID: ${prompt.id})`
                      }
                    ]
                  }
                } catch (error) {
                  // If association fails, still return success for prompt creation
                  console.warn(`Created prompt but failed to associate with project ${projectId}:`, error)
                  return {
                    content: [
                      {
                        type: 'text',
                        text: `Prompt created successfully: ${prompt.name} (ID: ${prompt.id})\nNote: Failed to associate with project ${projectId}`
                      }
                    ]
                  }
                }
              }

              return {
                content: [{ type: 'text', text: `Prompt created successfully: ${prompt.name} (ID: ${prompt.id})` }]
              }
            }

            case PromptManagerAction.UPDATE: {
              const promptId = validateDataField<number>(data, 'promptId', 'number', '123')
              const updateData: UpdatePromptBody = {}
              if (data.name !== undefined) updateData.name = data.name
              if (data.content !== undefined) updateData.content = data.content
              const prompt = await updatePrompt(promptId, updateData)
              return {
                content: [{ type: 'text', text: `Prompt updated successfully: ${prompt.name} (ID: ${promptId})` }]
              }
            }

            case PromptManagerAction.DELETE: {
              const promptId = validateDataField<number>(data, 'promptId', 'number', '123')
              const success = await deletePrompt(promptId)
              return {
                content: [
                  {
                    type: 'text',
                    text: success ? `Prompt ${promptId} deleted successfully` : `Failed to delete prompt ${promptId}`
                  }
                ]
              }
            }

            case PromptManagerAction.LIST_BY_PROJECT: {
              const validProjectId = validateRequiredParam(projectId, 'projectId', 'number', '1750564533014')
              const prompts = await listPromptsByProject(validProjectId)
              const promptList = prompts
                .map((p) => `${p.id}: ${p.name} - ${p.content.substring(0, 100)}${p.content.length > 100 ? '...' : ''}`)
                .join('\n')
              return {
                content: [{ type: 'text', text: promptList || `No prompts found for project ${validProjectId}` }]
              }
            }

            case PromptManagerAction.ADD_TO_PROJECT: {
              const validProjectId = validateRequiredParam(projectId, 'projectId', 'number', '1750564533014')
              const promptId = validateDataField<number>(data, 'promptId', 'number', '123')
              await addPromptToProject(promptId, validProjectId)
              return {
                content: [
                  { type: 'text', text: `Prompt ${promptId} successfully associated with project ${validProjectId}` }
                ]
              }
            }

            case PromptManagerAction.REMOVE_FROM_PROJECT: {
              const validProjectId = validateRequiredParam(projectId, 'projectId', 'number', '1750564533014')
              const promptId = validateDataField<number>(data, 'promptId', 'number', '123')
              await removePromptFromProject(promptId, validProjectId)
              return {
                content: [
                  { type: 'text', text: `Prompt ${promptId} successfully removed from project ${validProjectId}` }
                ]
              }
            }

            case PromptManagerAction.SUGGEST_PROMPTS: {
              const validProjectId = validateRequiredParam(projectId, 'projectId', 'number', '1750564533014')

              // Enhanced validation for userInput
              if (!data || !data.userInput) {
                throw new Error(
                  'userInput is required in data field. Example: { "userInput": "help me with authentication" }'
                )
              }

              const userInput = validateDataField<string>(data, 'userInput', 'string', '"help me with authentication"')

              // Additional check for empty/whitespace input
              if (!userInput || userInput.trim().length === 0) {
                throw new Error('userInput cannot be empty. Please provide a meaningful query.')
              }

              const limit = (data?.limit as number) || 5

              // First try to get project-specific prompts
              const suggestedPrompts = await suggestPrompts(validProjectId, userInput, limit)

              // If no project-specific prompts found, check if there are any prompts at all
              if (suggestedPrompts.length === 0) {
                const projectPrompts = await listPromptsByProject(validProjectId)
                const allPrompts = await listAllPrompts()

                if (projectPrompts.length === 0 && allPrompts.length > 0) {
                  // No prompts associated with this project, but prompts exist
                  return {
                    content: [
                      {
                        type: 'text',
                        text:
                          `No prompts are currently associated with project ${validProjectId}.\n\n` +
                          `There are ${allPrompts.length} prompts available in the system.\n` +
                          `To use them with this project, first add them using the 'add_to_project' action.\n\n` +
                          `Example: { "action": "add_to_project", "projectId": ${validProjectId}, "data": { "promptId": <id> } }`
                      }
                    ]
                  }
                } else if (allPrompts.length === 0) {
                  // No prompts exist at all
                  return {
                    content: [
                      {
                        type: 'text',
                        text:
                          'No prompts exist in the system yet.\n\n' +
                          'Create prompts using the "create" action:\n' +
                          `Example: { "action": "create", "data": { "name": "My Prompt", "content": "Prompt content here" } }`
                      }
                    ]
                  }
                }
              }

              const promptList = suggestedPrompts
                .map(
                  (p) => `${p.id}: ${p.name}\n   ${p.content.substring(0, 150)}${p.content.length > 150 ? '...' : ''}`
                )
                .join('\n\n')

              return {
                content: [
                  {
                    type: 'text',
                    text:
                      suggestedPrompts.length > 0
                        ? `Suggested prompts for "${userInput}":\n\n${promptList}`
                        : `No prompts found matching your input "${userInput}" in project ${validProjectId}`
                  }
                ]
              }
            }

            default:
              throw createMCPError(MCPErrorCode.UNKNOWN_ACTION, `Unknown action: ${action}`, {
                action,
                validActions: Object.values(PromptManagerAction)
              })
          }
        } catch (error) {
          // Convert to MCPError if not already
          const mcpError =
            error instanceof MCPError
              ? error
              : MCPError.fromError(error, {
                tool: 'prompt_manager',
                action: args.action
              })

          // Return formatted error response with recovery suggestions
          return formatMCPErrorResponse(mcpError)
        }
      }
    )
  },

  {
    name: 'agent_manager',
    description:
      'Manage agents and agent-project associations. Actions: list, get, create, update, delete, list_by_project, associate_with_project, suggest_agents',
    inputSchema: {
      type: 'object',
      properties: {
        action: {
          type: 'string',
          description: 'The action to perform',
          enum: Object.values(AgentManagerAction)
        },
        agentId: {
          type: 'string',
          description: 'The agent ID (required for: get, update, delete). Example: "code-reviewer" or "test-writer"'
        },
        projectId: {
          type: 'number',
          description:
            'The project ID (required for: list_by_project, associate_with_project, suggest_agents). Example: 1750564533014'
        },
        data: {
          type: 'object',
          description:
            'Action-specific data. For create: { name: "Code Reviewer", description: "Expert in code review", content: "# Code Reviewer\\n\\nYou are an expert...", color: "blue", filePath: "code-reviewer.md" }. For update: { name: "Updated Name", description: "New description", content: "Updated content", color: "green" }. For associate_with_project: { agentId: 1234567890 } (use the numeric ID from the agent, not the string ID). For suggest_agents: { context: "help me with testing", limit: 5 (optional) }'
        }
      },
      required: ['action']
    },
    handler: createTrackedHandler(
      'agent_manager',
      async (args: z.infer<typeof AgentManagerSchema>): Promise<MCPToolResponse> => {
        try {
          const { action, agentId, projectId, data } = args
          switch (action) {
            case AgentManagerAction.LIST: {
              const agents = await listAgents(process.cwd())
              const agentList = agents
                .map(
                  (a) =>
                    `${a.id}: ${a.name} - ${a.description.substring(0, 100)}${a.description.length > 100 ? '...' : ''}`
                )
                .join('\n')
              return {
                content: [{ type: 'text', text: agentList || 'No agents found' }]
              }
            }
            case AgentManagerAction.GET: {
              const validAgentId = validateRequiredParam(agentId, 'agentId', 'string', '"code-reviewer"')
              const agent = await getAgentById(process.cwd(), validAgentId)
              const details = `Name: ${agent.name}\nID: ${agent.id}\nDescription: ${agent.description}\nColor: ${agent.color}\nFile Path: ${agent.filePath}\nContent Preview:\n${agent.content.substring(0, 500)}${agent.content.length > 500 ? '...' : ''}\n\nCreated: ${new Date(agent.created).toLocaleString()}\nUpdated: ${new Date(agent.updated).toLocaleString()}`
              return {
                content: [{ type: 'text', text: details }]
              }
            }
            case AgentManagerAction.CREATE: {
              const name = validateDataField<string>(data, 'name', 'string', '"Code Reviewer"')
              const description = validateDataField<string>(
                data,
                'description',
                'string',
                '"Expert in code review and best practices"'
              )
              const content = validateDataField<string>(
                data,
                'content',
                'string',
                '"# Code Reviewer\\n\\nYou are an expert code reviewer..."'
              )
              const color = data?.color || 'blue'
              const agent = await createAgent(process.cwd(), {
                name,
                description,
                content,
                color,
                filePath: data.filePath
              })
              return {
                content: [{ type: 'text', text: `Agent created successfully: ${agent.name} (ID: ${agent.id})` }]
              }
            }
            case AgentManagerAction.UPDATE: {
              const validAgentId = validateRequiredParam(agentId, 'agentId', 'string', '"code-reviewer"')
              const updateData: any = {}
              if (data.name !== undefined) updateData.name = data.name
              if (data.description !== undefined) updateData.description = data.description
              if (data.content !== undefined) updateData.content = data.content
              if (data.color !== undefined) updateData.color = data.color
              const agent = await updateAgent(process.cwd(), validAgentId, updateData)
              return {
                content: [{ type: 'text', text: `Agent updated successfully: ${agent.name} (ID: ${agent.id})` }]
              }
            }
            case AgentManagerAction.DELETE: {
              const validAgentId = validateRequiredParam(agentId, 'agentId', 'string', '"code-reviewer"')
              const success = await deleteAgent(process.cwd(), validAgentId)
              return {
                content: [
                  {
                    type: 'text',
                    text: success
                      ? `Agent ${validAgentId} deleted successfully`
                      : `Failed to delete agent ${validAgentId}`
                  }
                ]
              }
            }
            case AgentManagerAction.LIST_BY_PROJECT: {
              const validProjectId = validateRequiredParam(projectId, 'projectId', 'number', '1750564533014')
              const agents = await getAgentsByProjectId(process.cwd(), validProjectId)
              const agentList = agents
                .map(
                  (a) =>
                    `${a.id}: ${a.name} - ${a.description.substring(0, 100)}${a.description.length > 100 ? '...' : ''}`
                )
                .join('\n')
              return {
                content: [{ type: 'text', text: agentList || `No agents found for project ${validProjectId}` }]
              }
            }
            case AgentManagerAction.ASSOCIATE_WITH_PROJECT: {
              const validProjectId = validateRequiredParam(projectId, 'projectId', 'number', '1750564533014')
              const validAgentId = validateDataField<number>(data, 'agentId', 'number', '1234567890')
              // The associateAgentWithProject expects the numeric ID of the agent
              await associateAgentWithProject(validAgentId, validProjectId)
              return {
                content: [
                  { type: 'text', text: `Agent ${validAgentId} successfully associated with project ${validProjectId}` }
                ]
              }
            }
            case AgentManagerAction.SUGGEST_AGENTS: {
              const validProjectId = validateRequiredParam(projectId, 'projectId', 'number', '1750564533014')
              const context = data?.context || ''
              const limit = data?.limit || 5
              const suggestions = await suggestAgents(validProjectId, context, limit)
              const agentList = suggestions.agents
                .map(
                  (a) =>
                    `${a.id}: ${a.name}\n   Description: ${a.description}\n   Relevance: ${a.relevanceScore}/10\n   Reason: ${a.relevanceReason}`
                )
                .join('\n\n')
              return {
                content: [{ type: 'text', text: agentList || 'No agent suggestions found' }]
              }
            }
            default:
              throw createMCPError(MCPErrorCode.UNKNOWN_ACTION, `Unknown action: ${action}`, {
                action,
                validActions: Object.values(AgentManagerAction)
              })
          }
        } catch (error) {
          // Convert to MCPError if not already
          const mcpError =
            error instanceof MCPError
              ? error
              : MCPError.fromError(error, {
                  tool: 'agent_manager',
                  action: args.action
                })
          // Return formatted error response with recovery suggestions
          return formatMCPErrorResponse(mcpError)
        }
      }
    )
  },

  {
    name: 'ticket_manager',
    description:
      'Manage tickets and ticket-related operations. Actions: list, get, create, update, delete, list_with_task_count, suggest_tasks, auto_generate_tasks, suggest_files, search, batch_create, batch_update, batch_delete',
    inputSchema: {
      type: 'object',
      properties: {
        action: {
          type: 'string',
          description: 'The action to perform',
          enum: Object.values(TicketManagerAction)
        },
        projectId: {
          type: 'number',
          description: 'The project ID (required for: list, create, list_with_task_count). Example: 1750564533014'
        },
        data: {
          type: 'object',
          description:
            'Action-specific data. For get/update/delete: { ticketId: 456 }. For create: { title: "Fix bug", overview: "Description", priority: "high", status: "open" }. For search: { query: "login", status: "open", priority: ["high", "normal"], limit: 10 }. For batch_create: { tickets: [{title: "Task 1"}, {title: "Task 2"}] }. For batch_update: { updates: [{ticketId: 456, data: {status: "closed"}}] }. For batch_delete: { ticketIds: [456, 789] }'
        }
      },
      required: ['action']
    },
    handler: createTrackedHandler(
      'ticket_manager',
      async (args: z.infer<typeof TicketManagerSchema>): Promise<MCPToolResponse> => {
        try {
          const { action, projectId, data } = args

          switch (action) {
            case TicketManagerAction.LIST: {
              const validProjectId = validateRequiredParam(projectId, 'projectId', 'number', '1750564533014')
              const status = data?.status as string | undefined
              const tickets = await listTicketsByProject(validProjectId, status)
              const ticketList = tickets
                .map(
                  (t) =>
                    `${t.id}: ${t.title} [${t.status}/${t.priority}] - ${t.overview.substring(0, 50)}${t.overview.length > 50 ? '...' : ''}`
                )
                .join('\n')
              return {
                content: [{ type: 'text', text: ticketList || 'No tickets found' }]
              }
            }

            case TicketManagerAction.GET: {
              const ticketId = validateDataField<number>(data, 'ticketId', 'number', '456')
              const ticket = await getTicketById(ticketId)
              const details = `Ticket: ${ticket.title}
Project ID: ${ticket.projectId}
Status: ${ticket.status}
Priority: ${ticket.priority}
Overview: ${ticket.overview}
Suggested Files: ${ticket.suggestedFileIds.join(', ') || 'None'}
Created: ${new Date(ticket.created).toLocaleString()}
Updated: ${new Date(ticket.updated).toLocaleString()}`
              return {
                content: [{ type: 'text', text: details }]
              }
            }

            case TicketManagerAction.CREATE: {
              const validProjectId = validateRequiredParam(projectId, 'projectId', 'number', '1750564533014')

              // Validate required fields FIRST
              const title = validateDataField<string>(data, 'title', 'string', '"Fix login bug"')

              // Then create the data object with validated values
              const createData: CreateTicketBody = {
                projectId: validProjectId,
                title: title, // Now guaranteed to be non-empty
                overview: data.overview || '',
                status: data.status || 'open',
                priority: data.priority || 'normal',
                suggestedFileIds: data.suggestedFileIds
              }

              const ticket = await createTicket(createData)
              return {
                content: [{ type: 'text', text: `Ticket created successfully: ${ticket.title} (ID: ${ticket.id})` }]
              }
            }

            case TicketManagerAction.UPDATE: {
              const ticketId = validateDataField<number>(data, 'ticketId', 'number', '456')
              const updateData: UpdateTicketBody = {}
              if (data.title !== undefined) updateData.title = data.title
              if (data.overview !== undefined) updateData.overview = data.overview
              if (data.status !== undefined) updateData.status = data.status
              if (data.priority !== undefined) updateData.priority = data.priority
              if (data.suggestedFileIds !== undefined) updateData.suggestedFileIds = data.suggestedFileIds
              const ticket = await updateTicket(ticketId, updateData)
              return {
                content: [{ type: 'text', text: `Ticket updated successfully: ${ticket.title} (ID: ${ticketId})` }]
              }
            }

            case TicketManagerAction.DELETE: {
              const ticketId = validateDataField<number>(data, 'ticketId', 'number', '456')
              await deleteTicket(ticketId)
              return {
                content: [{ type: 'text', text: `Ticket ${ticketId} deleted successfully` }]
              }
            }

            case TicketManagerAction.LIST_WITH_TASK_COUNT: {
              const validProjectId = validateRequiredParam(projectId, 'projectId', 'number', '1750564533014')
              const status = data?.status as string | undefined
              const tickets = await listTicketsWithTaskCount(validProjectId, status)
              const ticketList = tickets
                .map(
                  (t) =>
                    `${t.id}: ${t.title} [${t.status}/${t.priority}] - Tasks: ${t.completedTaskCount}/${t.taskCount}`
                )
                .join('\n')
              return {
                content: [{ type: 'text', text: ticketList || 'No tickets found' }]
              }
            }

            case TicketManagerAction.SUGGEST_TASKS: {
              const ticketId = validateDataField<number>(data, 'ticketId', 'number', '456')
              const userContext = data?.userContext as string | undefined
              const suggestions = await suggestTasksForTicket(ticketId, userContext)
              const suggestionList = suggestions.map((task, idx) => `${idx + 1}. ${task}`).join('\n')
              return {
                content: [{ type: 'text', text: suggestionList || 'No task suggestions generated' }]
              }
            }

            case TicketManagerAction.AUTO_GENERATE_TASKS: {
              const ticketId = validateDataField<number>(data, 'ticketId', 'number', '456')

              try {
                const tasks = await autoGenerateTasksFromOverview(ticketId)
                const taskList = tasks.map((t) => `${t.id}: ${t.content}`).join('\n')
                return {
                  content: [{ type: 'text', text: `Generated ${tasks.length} tasks:\n${taskList}` }]
                }
              } catch (error) {
                if (error instanceof ApiError) {
                  if (error.status === 404) {
                    throw createMCPError(
                      MCPErrorCode.RESOURCE_NOT_FOUND,
                      error.message || `Ticket ${ticketId} not found or project has no files`,
                      {
                        ticketId,
                        suggestion: 'Ensure the ticket exists and the associated project has files'
                      }
                    )
                  }
                  throw createMCPError(MCPErrorCode.SERVICE_ERROR, error.message || 'Failed to generate tasks', {
                    ticketId,
                    code: error.code,
                    originalError: error
                  })
                }
                throw createMCPError(MCPErrorCode.SERVICE_ERROR, 'Failed to auto-generate tasks for ticket', {
                  ticketId,
                  originalError: error
                })
              }
            }

            case TicketManagerAction.SUGGEST_FILES: {
              const ticketId = validateDataField<number>(data, 'ticketId', 'number', '456')
              const extraUserInput = data?.extraUserInput as string | undefined

              try {
                const result = await suggestFilesForTicket(ticketId, { extraUserInput })
                return {
                  content: [
                    {
                      type: 'text',
                      text: `Suggested files: ${result.recommendedFileIds.join(', ') || 'None'}\n${result.message || ''}`
                    }
                  ]
                }
              } catch (error) {
                if (error instanceof ApiError) {
                  if (error.status === 404) {
                    throw createMCPError(
                      MCPErrorCode.RESOURCE_NOT_FOUND,
                      error.message || `Ticket ${ticketId} not found or project has no files`,
                      {
                        ticketId,
                        suggestion: 'Ensure the ticket exists and the associated project has files'
                      }
                    )
                  }
                  throw createMCPError(MCPErrorCode.SERVICE_ERROR, error.message || 'Failed to suggest files', {
                    ticketId,
                    code: error.code,
                    originalError: error
                  })
                }
                throw createMCPError(MCPErrorCode.SERVICE_ERROR, 'Failed to suggest files for ticket', {
                  ticketId,
                  originalError: error
                })
              }
            }

            case TicketManagerAction.SEARCH: {
              const validProjectId = validateRequiredParam(projectId, 'projectId', 'number', '1750564533014')
              const searchOptions = data || {}

              try {
                const result = await searchTickets(validProjectId, searchOptions)

                if (result.tickets.length === 0) {
                  throw createMCPError(
                    MCPErrorCode.NO_SEARCH_RESULTS,
                    'No tickets found matching your search criteria',
                    {
                      searchOptions
                    }
                  )
                }

                const ticketList = result.tickets
                  .map((t) => `${t.id}: [${t.status}/${t.priority}] ${t.title}`)
                  .join('\n')

                return {
                  content: [
                    {
                      type: 'text',
                      text: `Found ${result.total} tickets (showing ${result.tickets.length}):\n${ticketList}`
                    }
                  ]
                }
              } catch (error) {
                if (error instanceof MCPError) throw error
                throw createMCPError(MCPErrorCode.SEARCH_FAILED, 'Search operation failed', {
                  searchOptions,
                  originalError: error
                })
              }
            }

            case TicketManagerAction.BATCH_CREATE: {
              const validProjectId = validateRequiredParam(projectId, 'projectId', 'number', '1750564533014')
              const tickets = validateDataField<any[]>(
                data,
                'tickets',
                'array',
                '[{title: "Task 1"}, {title: "Task 2"}]'
              )

              if (tickets.length > 100) {
                throw createMCPError(
                  MCPErrorCode.BATCH_SIZE_EXCEEDED,
                  `Batch size ${tickets.length} exceeds maximum of 100`
                )
              }

              const result = await batchCreateTickets(validProjectId, tickets)

              if (result.failureCount > 0 && result.successCount === 0) {
                throw createMCPError(MCPErrorCode.BATCH_OPERATION_FAILED, 'All items in batch operation failed', {
                  failures: result.failed
                })
              }

              return {
                content: [
                  {
                    type: 'text',
                    text:
                      `Batch create completed: ${result.successCount} succeeded, ${result.failureCount} failed\n` +
                      (result.failed.length > 0
                        ? `Failures:\n${result.failed.map((f) => `- ${JSON.stringify(f.item)}: ${f.error}`).join('\n')}`
                        : '')
                  }
                ]
              }
            }

            case TicketManagerAction.BATCH_UPDATE: {
              const updates = validateDataField<any[]>(
                data,
                'updates',
                'array',
                '[{ticketId: 456, data: {status: "closed"}}]'
              )

              if (updates.length > 100) {
                throw createMCPError(
                  MCPErrorCode.BATCH_SIZE_EXCEEDED,
                  `Batch size ${updates.length} exceeds maximum of 100`
                )
              }

              const result = await batchUpdateTickets(updates)

              if (result.failureCount > 0 && result.successCount === 0) {
                throw createMCPError(MCPErrorCode.BATCH_OPERATION_FAILED, 'All items in batch operation failed', {
                  failures: result.failed
                })
              }

              return {
                content: [
                  {
                    type: 'text',
                    text:
                      `Batch update completed: ${result.successCount} succeeded, ${result.failureCount} failed\n` +
                      (result.failed.length > 0
                        ? `Failures:\n${result.failed.map((f) => `- Ticket ${f.item.ticketId}: ${f.error}`).join('\n')}`
                        : '')
                  }
                ]
              }
            }

            case TicketManagerAction.BATCH_DELETE: {
              const ticketIds = validateDataField<number[]>(data, 'ticketIds', 'array', '[456, 789]')

              if (ticketIds.length > 100) {
                throw createMCPError(
                  MCPErrorCode.BATCH_SIZE_EXCEEDED,
                  `Batch size ${ticketIds.length} exceeds maximum of 100`
                )
              }

              const result = await batchDeleteTickets(ticketIds)

              if (result.failureCount > 0 && result.successCount === 0) {
                throw createMCPError(MCPErrorCode.BATCH_OPERATION_FAILED, 'All items in batch operation failed', {
                  failures: result.failed
                })
              }

              return {
                content: [
                  {
                    type: 'text',
                    text:
                      `Batch delete completed: ${result.successCount} succeeded, ${result.failureCount} failed\n` +
                      (result.failed.length > 0 ? `Failed IDs: ${result.failed.map((f) => f.item).join(', ')}` : '')
                  }
                ]
              }
            }

            default:
              throw createMCPError(MCPErrorCode.UNKNOWN_ACTION, `Unknown action: ${action}`, {
                action,
                validActions: Object.values(TicketManagerAction)
              })
          }
        } catch (error) {
          // Convert to MCPError if not already
          const mcpError =
            error instanceof MCPError
              ? error
              : MCPError.fromError(error, {
                tool: 'ticket_manager',
                action: args.action
              })

          // Return formatted error response with recovery suggestions
          return formatMCPErrorResponse(mcpError)
        }
      }
    )
  },

  {
    name: 'task_manager',
    description:
      'Manage tasks within tickets. Actions: list, create, update, delete, reorder, suggest_files, update_context, get_with_context, analyze_complexity, filter, batch_create, batch_update, batch_delete, batch_move',
    inputSchema: {
      type: 'object',
      properties: {
        action: {
          type: 'string',
          description: 'The action to perform',
          enum: Object.values(TaskManagerAction)
        },
        ticketId: {
          type: 'number',
          description: 'The ticket ID (required for all actions). Example: 456'
        },
        data: {
          type: 'object',
          description:
            'Action-specific data. For create: { content: "Task description", description: "Detailed steps", suggestedFileIds: ["123"], estimatedHours: 4, tags: ["frontend"] }. For update: { taskId: 789, done: true, content: "Updated text", description: "New description" }. For filter: { projectId: 1750564533014, status: "pending", tags: ["backend"], query: "auth" }. For batch_create: { tasks: [{content: "Task 1"}, {content: "Task 2"}] }. For batch_update: { updates: [{ticketId: 456, taskId: 789, data: {done: true}}] }. For batch_delete: { deletes: [{ticketId: 456, taskId: 789}] }. For batch_move: { moves: [{taskId: 789, fromTicketId: 456, toTicketId: 123}] }'
        }
      },
      required: ['action', 'ticketId']
    },
    handler: createTrackedHandler(
      'task_manager',
      async (args: z.infer<typeof TaskManagerSchema>): Promise<MCPToolResponse> => {
        try {
          const { action, ticketId, data } = args
          const validTicketId = validateRequiredParam(ticketId, 'ticketId', 'number', '456')

          switch (action) {
            case TaskManagerAction.LIST: {
              const tasks = await getTasks(validTicketId)
              const taskList = tasks
                .map((t) => `${t.id}: [${t.done ? 'x' : ' '}] ${t.content} (order: ${t.orderIndex})`)
                .join('\n')
              return {
                content: [{ type: 'text', text: taskList || 'No tasks found for this ticket' }]
              }
            }

            case TaskManagerAction.CREATE: {
              const content = validateDataField<string>(data, 'content', 'string', '"Implement login validation"')
              // Support enhanced task creation
              const taskData = {
                content,
                description: data.description,
                suggestedFileIds: data.suggestedFileIds,
                estimatedHours: data.estimatedHours,
                dependencies: data.dependencies,
                tags: data.tags
              }
              const task = await createTask(validTicketId, taskData)
              return {
                content: [{ type: 'text', text: `Task created successfully: ${task.content} (ID: ${task.id})` }]
              }
            }

            case TaskManagerAction.UPDATE: {
              const taskId = validateDataField<number>(data, 'taskId', 'number', '789')
              const updateData: UpdateTaskBody = {}
              if (data.content !== undefined) updateData.content = data.content
              if (data.description !== undefined) updateData.description = data.description
              if (data.suggestedFileIds !== undefined) updateData.suggestedFileIds = data.suggestedFileIds
              if (data.done !== undefined) updateData.done = data.done
              if (data.estimatedHours !== undefined) updateData.estimatedHours = data.estimatedHours
              if (data.dependencies !== undefined) updateData.dependencies = data.dependencies
              if (data.tags !== undefined) updateData.tags = data.tags
              const task = await updateTask(validTicketId, taskId, updateData)
              return {
                content: [{ type: 'text', text: `Task updated successfully: ${task.content} (ID: ${taskId})` }]
              }
            }

            case TaskManagerAction.DELETE: {
              const taskId = validateDataField<number>(data, 'taskId', 'number', '789')
              await deleteTask(validTicketId, taskId)
              return {
                content: [{ type: 'text', text: `Task ${taskId} deleted successfully` }]
              }
            }

            case TaskManagerAction.REORDER: {
              const tasks = validateDataField<Array<{ taskId: number; orderIndex: number }>>(
                data,
                'tasks',
                'array',
                '[{"taskId": 789, "orderIndex": 0}]'
              )
              const reorderedTasks = await reorderTasks(validTicketId, tasks)
              const taskList = reorderedTasks.map((t) => `${t.id}: ${t.content} (order: ${t.orderIndex})`).join('\n')
              return {
                content: [{ type: 'text', text: `Tasks reordered successfully:\n${taskList}` }]
              }
            }

            case TaskManagerAction.SUGGEST_FILES: {
              const { suggestFilesForTask } = await import('@promptliano/services')
              const taskId = validateDataField<number>(data, 'taskId', 'number', '789')
              const context = data.context as string | undefined
              const suggestedFiles = await suggestFilesForTask(taskId, context)
              return {
                content: [
                  {
                    type: 'text',
                    text:
                      suggestedFiles.length > 0
                        ? `Suggested files for task: ${suggestedFiles.join(', ')}`
                        : 'No files suggested for this task'
                  }
                ]
              }
            }

            case TaskManagerAction.UPDATE_CONTEXT: {
              const taskId = validateDataField<number>(data, 'taskId', 'number', '789')
              const updateData: UpdateTaskBody = {
                description: data.description,
                suggestedFileIds: data.suggestedFileIds,
                estimatedHours: data.estimatedHours,
                tags: data.tags
              }
              const task = await updateTask(validTicketId, taskId, updateData)
              return {
                content: [
                  {
                    type: 'text',
                    text: `Task context updated: ${task.content} (Est: ${task.estimatedHours || 'N/A'} hours)`
                  }
                ]
              }
            }

            case TaskManagerAction.GET_WITH_CONTEXT: {
              const { getTaskWithContext } = await import('@promptliano/services')
              const taskId = validateDataField<number>(data, 'taskId', 'number', '789')
              const taskWithContext = await getTaskWithContext(taskId)
              const contextInfo = {
                task: taskWithContext.content,
                description: taskWithContext.description,
                estimatedHours: taskWithContext.estimatedHours,
                tags: taskWithContext.tags,
                fileCount: taskWithContext.suggestedFileIds?.length || 0,
                files: taskWithContext.files
              }
              return {
                content: [
                  {
                    type: 'text',
                    text: JSON.stringify(contextInfo, null, 2)
                  }
                ]
              }
            }

            case TaskManagerAction.ANALYZE_COMPLEXITY: {
              const { analyzeTaskComplexity } = await import('@promptliano/services')
              const taskId = validateDataField<number>(data, 'taskId', 'number', '789')
              const analysis = await analyzeTaskComplexity(taskId)
              return {
                content: [
                  {
                    type: 'text',
                    text: `Task Complexity Analysis:
- Complexity: ${analysis.complexity}
- Estimated Hours: ${analysis.estimatedHours}
- Required Skills: ${analysis.requiredSkills.join(', ')}
- Suggested Approach: ${analysis.suggestedApproach}`
                  }
                ]
              }
            }

            case TaskManagerAction.FILTER: {
              const projectId = validateRequiredParam(data?.projectId, 'projectId', 'number', '1750564533014')
              const filterOptions = data || {}

              const result = await filterTasks(projectId, filterOptions)

              if (result.tasks.length === 0) {
                throw createMCPError(MCPErrorCode.NO_SEARCH_RESULTS, 'No tasks found matching your filter criteria', {
                  filterOptions
                })
              }

              const taskList = result.tasks
                .map(
                  (t) =>
                    `${t.id}: [${t.done ? 'x' : ' '}] ${t.content} (${t.ticketTitle}) ${t.estimatedHours ? `- ${t.estimatedHours}h` : ''}`
                )
                .join('\n')

              return {
                content: [
                  {
                    type: 'text',
                    text: `Found ${result.total} tasks (showing ${result.tasks.length}):\n${taskList}`
                  }
                ]
              }
            }

            case TaskManagerAction.BATCH_CREATE: {
              const validTicketId = validateRequiredParam(ticketId, 'ticketId', 'number', '456')
              const tasks = validateDataField<any[]>(
                data,
                'tasks',
                'array',
                '[{content: "Task 1"}, {content: "Task 2"}]'
              )

              if (tasks.length > 100) {
                throw createMCPError(
                  MCPErrorCode.BATCH_SIZE_EXCEEDED,
                  `Batch size ${tasks.length} exceeds maximum of 100`
                )
              }

              const result = await batchCreateTasks(validTicketId, tasks)

              if (result.failureCount > 0 && result.successCount === 0) {
                throw createMCPError(MCPErrorCode.BATCH_OPERATION_FAILED, 'All items in batch operation failed', {
                  failures: result.failed
                })
              }

              return {
                content: [
                  {
                    type: 'text',
                    text:
                      `Batch create completed: ${result.successCount} succeeded, ${result.failureCount} failed\n` +
                      (result.failed.length > 0
                        ? `Failures:\n${result.failed.map((f) => `- ${f.item.content}: ${f.error}`).join('\n')}`
                        : '')
                  }
                ]
              }
            }

            case TaskManagerAction.BATCH_UPDATE: {
              const updates = validateDataField<any[]>(
                data,
                'updates',
                'array',
                '[{ticketId: 456, taskId: 789, data: {done: true}}]'
              )

              if (updates.length > 100) {
                throw createMCPError(
                  MCPErrorCode.BATCH_SIZE_EXCEEDED,
                  `Batch size ${updates.length} exceeds maximum of 100`
                )
              }

              const result = await batchUpdateTasks(updates)

              if (result.failureCount > 0 && result.successCount === 0) {
                throw createMCPError(MCPErrorCode.BATCH_OPERATION_FAILED, 'All items in batch operation failed', {
                  failures: result.failed
                })
              }

              return {
                content: [
                  {
                    type: 'text',
                    text:
                      `Batch update completed: ${result.successCount} succeeded, ${result.failureCount} failed\n` +
                      (result.failed.length > 0
                        ? `Failures:\n${result.failed.map((f) => `- Task ${f.item.taskId}: ${f.error}`).join('\n')}`
                        : '')
                  }
                ]
              }
            }

            case TaskManagerAction.BATCH_DELETE: {
              const deletes = validateDataField<any[]>(data, 'deletes', 'array', '[{ticketId: 456, taskId: 789}]')

              if (deletes.length > 100) {
                throw createMCPError(
                  MCPErrorCode.BATCH_SIZE_EXCEEDED,
                  `Batch size ${deletes.length} exceeds maximum of 100`
                )
              }

              const result = await batchDeleteTasks(deletes)

              if (result.failureCount > 0 && result.successCount === 0) {
                throw createMCPError(MCPErrorCode.BATCH_OPERATION_FAILED, 'All items in batch operation failed', {
                  failures: result.failed
                })
              }

              return {
                content: [
                  {
                    type: 'text',
                    text:
                      `Batch delete completed: ${result.successCount} succeeded, ${result.failureCount} failed\n` +
                      (result.failed.length > 0
                        ? `Failed task IDs: ${result.failed.map((f) => f.item.taskId).join(', ')}`
                        : '')
                  }
                ]
              }
            }

            case TaskManagerAction.BATCH_MOVE: {
              const moves = validateDataField<any[]>(
                data,
                'moves',
                'array',
                '[{taskId: 789, fromTicketId: 456, toTicketId: 123}]'
              )

              if (moves.length > 100) {
                throw createMCPError(
                  MCPErrorCode.BATCH_SIZE_EXCEEDED,
                  `Batch size ${moves.length} exceeds maximum of 100`
                )
              }

              const result = await batchMoveTasks(moves)

              if (result.failureCount > 0 && result.successCount === 0) {
                throw createMCPError(MCPErrorCode.BATCH_OPERATION_FAILED, 'All items in batch operation failed', {
                  failures: result.failed
                })
              }

              return {
                content: [
                  {
                    type: 'text',
                    text:
                      `Batch move completed: ${result.successCount} succeeded, ${result.failureCount} failed\n` +
                      (result.failed.length > 0
                        ? `Failures:\n${result.failed.map((f) => `- Task ${f.item.taskId}: ${f.error}`).join('\n')}`
                        : '')
                  }
                ]
              }
            }

            default:
              throw new Error(`Unknown action: ${action}`)
          }
        } catch (error) {
          return {
            content: [
              {
                type: 'text',
                text: `Error: ${error instanceof Error ? error.message : String(error)}`
              }
            ],
            isError: true
          }
        }
      }
    )
  },

  {
    name: 'ai_assistant',
    description:
      'AI-powered utilities for prompt optimization and project insights. Actions: optimize_prompt, get_compact_summary, get_compact_summary_with_options (supports depth/format/strategy options)',
    inputSchema: {
      type: 'object',
      properties: {
        action: {
          type: 'string',
          description: 'The action to perform',
          enum: Object.values(AIAssistantAction)
        },
        projectId: {
          type: 'number',
          description: 'The project ID (required for all actions). Example: 1750564533014'
        },
        data: {
          type: 'object',
          description:
            'Action-specific data. For optimize_prompt: { prompt: "help me fix the authentication" }. For get_compact_summary_with_options: { depth: "minimal" | "standard" | "detailed", format: "xml" | "json" | "markdown", strategy: "fast" | "balanced" | "thorough", includeMetrics: true }'
        }
      },
      required: ['action', 'projectId']
    },
    handler: createTrackedHandler(
      'ai_assistant',
      async (args: z.infer<typeof AIAssistantSchema>): Promise<MCPToolResponse> => {
        try {
          const { action, projectId, data } = args

          switch (action) {
            case AIAssistantAction.OPTIMIZE_PROMPT: {
              const prompt = validateDataField<string>(
                data,
                'prompt',
                'string',
                '"help me fix the authentication flow"'
              )
              const optimizedPrompt = await optimizeUserInput(projectId, prompt)
              return {
                content: [{ type: 'text', text: optimizedPrompt }]
              }
            }

            case AIAssistantAction.GET_COMPACT_SUMMARY: {
              const summary = await getCompactProjectSummary(projectId)
              return {
                content: [{ type: 'text', text: summary }]
              }
            }

            case AIAssistantAction.GET_COMPACT_SUMMARY_WITH_OPTIONS: {
              const { getProjectSummaryWithOptions } = await import('@promptliano/services')
              const { SummaryOptionsSchema } = await import('@promptliano/schemas')

              // Parse and validate options, setting defaults for compact summary
              const options = SummaryOptionsSchema.parse({
                ...data,
                strategy: data?.strategy || 'balanced' // Default to balanced for AI summaries
              })

              const result = await getProjectSummaryWithOptions(projectId, options)

              // Format response based on whether metrics were requested
              if (options.includeMetrics && result.metrics) {
                const metricsText = `
Compact Summary Metrics:
- Generation Time: ${result.metrics.generationTime}ms
- Files Processed: ${result.metrics.filesProcessed}
- Compression Ratio: ${(result.metrics.compressionRatio * 100).toFixed(1)}%
- Tokens Saved: ~${result.metrics.tokensSaved}

Summary:
${result.summary}`
                return {
                  content: [{ type: 'text', text: metricsText }]
                }
              }

              return {
                content: [{ type: 'text', text: result.summary }]
              }
            }

            default:
              throw new Error(`Unknown action: ${action}`)
          }
        } catch (error) {
          return {
            content: [
              {
                type: 'text',
                text: `Error: ${error instanceof Error ? error.message : String(error)}`
              }
            ],
            isError: true
          }
        }
      }
    )
  },

  {
    name: 'git_manager',
    description: 'Comprehensive Git operations including status, commits, branches, tags, stash, worktrees, and more',
    inputSchema: {
      type: 'object',
      properties: {
        action: {
          type: 'string',
          description: 'The Git action to perform',
          enum: Object.values(GitManagerAction)
        },
        projectId: {
          type: 'number',
          description: 'The project ID (required)'
        },
        data: {
          type: 'object',
          description:
            'Action-specific data. For log_enhanced: { branch?: "main", author?: "john", search?: "fix", page?: 1, perPage?: 20, since?: "2024-01-01", until?: "2024-12-31", includeStats?: true, includeFileDetails?: true }. For commit_detail: { hash: "abc123", includeFileContents?: true }. For worktree_add: { path: "../feature-branch", branch?: "existing-branch", newBranch?: "new-branch", commitish?: "HEAD~3", detach?: true }. For worktree_remove: { path: "../feature-branch", force?: true }. For worktree_lock: { path: "../feature-branch", reason?: "work in progress" }. For worktree_unlock: { path: "../feature-branch" }. For worktree_prune: { dryRun?: true }. For other actions, see git service documentation.'
        }
      },
      required: ['action', 'projectId']
    },
    handler: createTrackedHandler(
      'git_manager',
      async (args: z.infer<typeof GitManagerSchema>): Promise<MCPToolResponse> => {
        try {
          const { action, projectId, data } = args

          switch (action) {
            case GitManagerAction.STATUS: {
              const result = await getProjectGitStatus(projectId)
              if (!result.success) {
                return {
                  content: [{ type: 'text', text: `Git error: ${result.error?.message}` }],
                  isError: true
                }
              }
              const status = result.data
              let text = `Branch: ${status.current || 'none'}\n`
              if (status.tracking) text += `Tracking: ${status.tracking}\n`
              text += `Ahead: ${status.ahead}, Behind: ${status.behind}\n\n`
              text += `Files (${status.files.length}):\n`
              status.files.forEach((file) => {
                text += `  ${file.staged ? '[staged]' : '[unstaged]'} ${file.status}: ${file.path}\n`
              })
              return { content: [{ type: 'text', text }] }
            }

            case GitManagerAction.STAGE_FILES: {
              const filePaths = validateDataField<string[]>(data, 'filePaths', 'array', '["src/index.ts", "README.md"]')
              await stageFiles(projectId, filePaths)
              return { content: [{ type: 'text', text: `Staged ${filePaths.length} files` }] }
            }

            case GitManagerAction.UNSTAGE_FILES: {
              const filePaths = validateDataField<string[]>(data, 'filePaths', 'array', '["src/index.ts", "README.md"]')
              await unstageFiles(projectId, filePaths)
              return { content: [{ type: 'text', text: `Unstaged ${filePaths.length} files` }] }
            }

            case GitManagerAction.STAGE_ALL: {
              await stageAll(projectId)
              return { content: [{ type: 'text', text: 'Staged all changes' }] }
            }

            case GitManagerAction.UNSTAGE_ALL: {
              await unstageAll(projectId)
              return { content: [{ type: 'text', text: 'Unstaged all changes' }] }
            }

            case GitManagerAction.COMMIT: {
              const message = validateDataField<string>(data, 'message', 'string', '"Fix: resolve authentication bug"')
              await commitChanges(projectId, message)
              return { content: [{ type: 'text', text: `Committed changes: ${message}` }] }
            }

            case GitManagerAction.BRANCHES: {
              const branches = await getBranches(projectId)
              const text = branches
                .map((b) => {
                  const marker = b.current ? '* ' : '  '
                  const info = b.isRemote ? '[remote]' : `[local${b.tracking ? `, tracking ${b.tracking}` : ''}]`
                  return `${marker}${b.name} ${info} (${b.commit.substring(0, 7)})`
                })
                .join('\n')
              return { content: [{ type: 'text', text: text || 'No branches found' }] }
            }

            case GitManagerAction.CURRENT_BRANCH: {
              const branch = await getCurrentBranch(projectId)
              return { content: [{ type: 'text', text: branch || 'No current branch' }] }
            }

            case GitManagerAction.CREATE_BRANCH: {
              const name = validateDataField<string>(data, 'name', 'string', '"feature/new-auth"')
              const startPoint = data?.startPoint as string | undefined
              await createBranch(projectId, name, startPoint)
              return { content: [{ type: 'text', text: `Created branch: ${name}` }] }
            }

            case GitManagerAction.SWITCH_BRANCH: {
              const name = validateDataField<string>(data, 'name', 'string', '"main"')
              await switchBranch(projectId, name)
              return { content: [{ type: 'text', text: `Switched to branch: ${name}` }] }
            }

            case GitManagerAction.DELETE_BRANCH: {
              const name = validateDataField<string>(data, 'name', 'string', '"feature/old-feature"')
              const force = data?.force as boolean | undefined
              await deleteBranch(projectId, name, force)
              return { content: [{ type: 'text', text: `Deleted branch: ${name}` }] }
            }

            case GitManagerAction.MERGE_BRANCH: {
              const branch = validateDataField<string>(data, 'branch', 'string', '"feature/new-feature"')
              const options = data?.options as { noFastForward?: boolean; message?: string } | undefined
              await mergeBranch(projectId, branch, options)
              return { content: [{ type: 'text', text: `Merged branch: ${branch}` }] }
            }

            case GitManagerAction.LOG: {
              const options = data?.options as
                | { limit?: number; skip?: number; branch?: string; file?: string }
                | undefined
              const logs = await getCommitLog(projectId, options)
              const text = logs
                .map((log) => {
                  const date = new Date(log.date).toLocaleDateString()
                  return `${log.abbreviatedHash} - ${log.message} (${log.author.name}, ${date})`
                })
                .join('\n')
              return { content: [{ type: 'text', text: text || 'No commits found' }] }
            }

            case GitManagerAction.COMMIT_DETAILS: {
              const hash = validateDataField<string>(data, 'hash', 'string', '"abc123"')
              const commit = await getCommitDetails(projectId, hash)
              const text =
                `Commit: ${commit.hash}\n` +
                `Author: ${commit.author.name} <${commit.author.email}>\n` +
                `Date: ${commit.author.date}\n` +
                `Message: ${commit.message}\n` +
                `Files: ${commit.files?.join(', ') || 'none'}`
              return { content: [{ type: 'text', text }] }
            }

            case GitManagerAction.FILE_DIFF: {
              const filePath = validateDataField<string>(data, 'filePath', 'string', '"src/index.ts"')
              const options = data?.options as { commit?: string; staged?: boolean } | undefined
              const diff = await getFileDiff(projectId, filePath, options)
              return { content: [{ type: 'text', text: diff || 'No differences' }] }
            }

            case GitManagerAction.COMMIT_DIFF: {
              const hash = validateDataField<string>(data, 'hash', 'string', '"abc123"')
              const diff = await getCommitDiff(projectId, hash)
              const text =
                `Files changed: ${diff.files.length}\n` +
                `Additions: +${diff.additions}, Deletions: -${diff.deletions}\n\n` +
                diff.content
              return { content: [{ type: 'text', text }] }
            }

            case GitManagerAction.CHERRY_PICK: {
              const hash = validateDataField<string>(data, 'hash', 'string', '"abc123"')
              await cherryPick(projectId, hash)
              return { content: [{ type: 'text', text: `Cherry-picked commit: ${hash}` }] }
            }

            case GitManagerAction.REMOTES: {
              const remotes = await getRemotes(projectId)
              const text = remotes.map((r) => `${r.name}: ${r.fetch} (fetch), ${r.push} (push)`).join('\n')
              return { content: [{ type: 'text', text: text || 'No remotes configured' }] }
            }

            case GitManagerAction.ADD_REMOTE: {
              const name = validateDataField<string>(data, 'name', 'string', '"origin"')
              const url = validateDataField<string>(data, 'url', 'string', '"https://github.com/user/repo.git"')
              await addRemote(projectId, name, url)
              return { content: [{ type: 'text', text: `Added remote: ${name} -> ${url}` }] }
            }

            case GitManagerAction.REMOVE_REMOTE: {
              const name = validateDataField<string>(data, 'name', 'string', '"origin"')
              await removeRemote(projectId, name)
              return { content: [{ type: 'text', text: `Removed remote: ${name}` }] }
            }

            case GitManagerAction.FETCH: {
              const remote = data?.remote as string | undefined
              const options = data?.options as { prune?: boolean } | undefined
              await fetch(projectId, remote || 'origin', options)
              return { content: [{ type: 'text', text: `Fetched from ${remote || 'origin'}` }] }
            }

            case GitManagerAction.PULL: {
              const remote = data?.remote as string | undefined
              const branch = data?.branch as string | undefined
              const options = data?.options as { rebase?: boolean } | undefined
              await pull(projectId, remote || 'origin', branch, options)
              return {
                content: [{ type: 'text', text: `Pulled from ${remote || 'origin'}${branch ? `/${branch}` : ''}` }]
              }
            }

            case GitManagerAction.PUSH: {
              const remote = data?.remote as string | undefined
              const branch = data?.branch as string | undefined
              const options = data?.options as { force?: boolean; setUpstream?: boolean } | undefined
              await push(projectId, remote || 'origin', branch, options)
              return {
                content: [{ type: 'text', text: `Pushed to ${remote || 'origin'}${branch ? `/${branch}` : ''}` }]
              }
            }

            case GitManagerAction.TAGS: {
              const tags = await getTags(projectId)
              const text = tags
                .map((t) => {
                  let line = `${t.name} -> ${t.commit.substring(0, 7)}`
                  if (t.annotation) line += ` "${t.annotation}"`
                  return line
                })
                .join('\n')
              return { content: [{ type: 'text', text: text || 'No tags found' }] }
            }

            case GitManagerAction.CREATE_TAG: {
              const name = validateDataField<string>(data, 'name', 'string', '"v1.0.0"')
              const options = data?.options as { message?: string; ref?: string } | undefined
              await createTag(projectId, name, options)
              return { content: [{ type: 'text', text: `Created tag: ${name}` }] }
            }

            case GitManagerAction.DELETE_TAG: {
              const name = validateDataField<string>(data, 'name', 'string', '"v1.0.0"')
              await deleteTag(projectId, name)
              return { content: [{ type: 'text', text: `Deleted tag: ${name}` }] }
            }

            case GitManagerAction.STASH: {
              const message = data?.message as string | undefined
              await stash(projectId, message)
              return { content: [{ type: 'text', text: `Stashed changes${message ? `: ${message}` : ''}` }] }
            }

            case GitManagerAction.STASH_LIST: {
              const stashes = await stashList(projectId)
              const text = stashes.map((s) => `stash@{${s.index}}: ${s.message} (on ${s.branch})`).join('\n')
              return { content: [{ type: 'text', text: text || 'No stashes found' }] }
            }

            case GitManagerAction.STASH_APPLY: {
              const ref = data?.ref as string | undefined
              await stashApply(projectId, ref || 'stash@{0}')
              return { content: [{ type: 'text', text: `Applied stash: ${ref || 'stash@{0}'}` }] }
            }

            case GitManagerAction.STASH_POP: {
              const ref = data?.ref as string | undefined
              await stashPop(projectId, ref || 'stash@{0}')
              return { content: [{ type: 'text', text: `Popped stash: ${ref || 'stash@{0}'}` }] }
            }

            case GitManagerAction.STASH_DROP: {
              const ref = data?.ref as string | undefined
              await stashDrop(projectId, ref || 'stash@{0}')
              return { content: [{ type: 'text', text: `Dropped stash: ${ref || 'stash@{0}'}` }] }
            }

            case GitManagerAction.RESET: {
              const ref = validateDataField<string>(data, 'ref', 'string', '"HEAD~1"')
              const mode = data?.mode as 'soft' | 'mixed' | 'hard' | undefined
              await reset(projectId, ref, mode || 'mixed')
              return { content: [{ type: 'text', text: `Reset to ${ref} (${mode || 'mixed'} mode)` }] }
            }

            case GitManagerAction.REVERT: {
              const hash = validateDataField<string>(data, 'hash', 'string', '"abc123"')
              const options = data?.options as { noCommit?: boolean } | undefined
              await revert(projectId, hash, options)
              return { content: [{ type: 'text', text: `Reverted commit: ${hash}` }] }
            }

            case GitManagerAction.BLAME: {
              const filePath = validateDataField<string>(data, 'filePath', 'string', '"src/index.ts"')
              const blameResult = await blame(projectId, filePath)
              const text =
                `Blame for ${blameResult.path}:\n` +
                blameResult.lines
                  .slice(0, 20)
                  .map((line: any) => `${line.line}: ${line.commit.substring(0, 7)} ${line.author} - ${line.content}`)
                  .join('\n') +
                (blameResult.lines.length > 20 ? `\n... and ${blameResult.lines.length - 20} more lines` : '')
              return { content: [{ type: 'text', text }] }
            }

            case GitManagerAction.CLEAN: {
              const options = data?.options as { directories?: boolean; force?: boolean; dryRun?: boolean } | undefined
              const cleaned = await clean(projectId, options)
              const text = options?.dryRun ? `Would remove:\n${cleaned.join('\n')}` : `Removed:\n${cleaned.join('\n')}`
              return { content: [{ type: 'text', text: text || 'Nothing to clean' }] }
            }

            case GitManagerAction.CONFIG_GET: {
              const key = data?.key as string | undefined
              const options = data?.options as { global?: boolean } | undefined
              const config = await getConfig(projectId, key, options)
              const text =
                typeof config === 'string'
                  ? `${key}: ${config}`
                  : Object.entries(config)
                    .map(([k, v]) => `${k}: ${v}`)
                    .join('\n')
              return { content: [{ type: 'text', text }] }
            }

            case GitManagerAction.CONFIG_SET: {
              const key = validateDataField<string>(data, 'key', 'string', '"user.name"')
              const value = validateDataField<string>(data, 'value', 'string', '"John Doe"')
              const options = data?.options as { global?: boolean } | undefined
              await setConfig(projectId, key, value, options)
              return { content: [{ type: 'text', text: `Set config: ${key} = ${value}` }] }
            }
            case GitManagerAction.LOG_ENHANCED: {
              const request = {
                branch: data?.branch as string | undefined,
                author: data?.author as string | undefined,
                search: data?.search as string | undefined,
                page: (data?.page as number | undefined) || 1,
                perPage: (data?.perPage as number | undefined) || 20,
                since: data?.since as string | undefined,
                until: data?.until as string | undefined,
                includeStats: (data?.includeStats as boolean | undefined) || false,
                includeFileDetails: (data?.includeFileDetails as boolean | undefined) || false
              }
              const result = await getCommitLogEnhanced(projectId, request)
              if (!result.success || !result.data) {
                return {
                  content: [{ type: 'text', text: result.message || 'Failed to get enhanced commit log' }],
                  isError: true
                }
              }
              const { commits, pagination, branch } = result.data
              let text = `Branch: ${branch}\n`
              text += `Page ${pagination.page} (${pagination.perPage} per page)${pagination.hasMore ? ' - More available' : ''}\n\n`
              text += commits
                .map((commit) => {
                  let commitText = `${commit.abbreviatedHash} - ${commit.subject}\n`
                  commitText += `  Author: ${commit.author.name} <${commit.author.email}>\n`
                  commitText += `  Date: ${commit.author.relativeTime} (${new Date(commit.author.date).toLocaleString()})\n`
                  if (commit.body) {
                    commitText += `  Body: ${commit.body.split('\n').join('\n  ')}\n`
                  }
                  if (commit.stats) {
                    commitText += `  Stats: +${commit.stats.additions} -${commit.stats.deletions} (${commit.stats.filesChanged} files)\n`
                  }
                  if (commit.fileStats && commit.fileStats.length > 0) {
                    commitText += '  Files:\n'
                    commit.fileStats.forEach((file) => {
                      commitText += `    ${file.status}: ${file.path} (+${file.additions} -${file.deletions})\n`
                    })
                  }
                  return commitText
                })
                .join('\n')
              return { content: [{ type: 'text', text }] }
            }
            case GitManagerAction.BRANCHES_ENHANCED: {
              const result = await getBranchesEnhanced(projectId)
              if (!result.success || !result.data) {
                return {
                  content: [{ type: 'text', text: result.message || 'Failed to get enhanced branches' }],
                  isError: true
                }
              }
              const { branches, currentBranch, totalCount } = result.data
              let text = `Current branch: ${currentBranch || 'none'}\n`
              text += `Total branches: ${totalCount}\n\n`
              text += branches
                .map((branch) => {
                  const marker = branch.current ? '* ' : '  '
                  let branchText = `${marker}${branch.name}`
                  if (branch.isRemote) branchText += ' [remote]'
                  if (branch.isProtected) branchText += ' [protected]'
                  branchText += '\n'
                  branchText += `    Latest: ${branch.latestCommit.abbreviatedHash} - ${branch.latestCommit.subject}\n`
                  branchText += `    Author: ${branch.latestCommit.author} (${branch.latestCommit.relativeTime})\n`
                  if (branch.tracking) {
                    branchText += `    Tracking: ${branch.tracking.remoteName}/${branch.tracking.remoteBranch}\n`
                    if (branch.tracking.ahead > 0 || branch.tracking.behind > 0) {
                      branchText += `    Status: ${branch.tracking.ahead} ahead, ${branch.tracking.behind} behind\n`
                    }
                  }
                  return branchText
                })
                .join('\n')
              return { content: [{ type: 'text', text }] }
            }
            case GitManagerAction.COMMIT_DETAIL: {
              const hash = validateDataField<string>(data, 'hash', 'string', '"abc123"')
              const includeFileContents = (data?.includeFileContents as boolean | undefined) || false
              const result = await getCommitDetail(projectId, hash, includeFileContents)
              if (!result.success || !result.data) {
                return {
                  content: [{ type: 'text', text: result.message || 'Failed to get commit details' }],
                  isError: true
                }
              }
              const commit = result.data
              let text = `Commit: ${commit.hash}\n`
              text += `Author: ${commit.author.name} <${commit.author.email}>\n`
              text += `Date: ${new Date(commit.author.date).toLocaleString()} (${commit.author.relativeTime})\n`
              if (commit.committer && commit.committer.email !== commit.author.email) {
                text += `Committer: ${commit.committer.name} <${commit.committer.email}>\n`
              }
              text += `\nMessage:\n${commit.subject}\n`
              if (commit.body) {
                text += `\n${commit.body}\n`
              }
              if (commit.stats) {
                text += `\nStats: ${commit.stats.filesChanged} files changed, +${commit.stats.additions} -${commit.stats.deletions}\n`
              }
              if (commit.parents && commit.parents.length > 0) {
                text += `\nParents: ${commit.parents.join(', ')}\n`
              }
              if (commit.refs && commit.refs.length > 0) {
                text += `Refs: ${commit.refs.join(', ')}\n`
              }
              if (commit.files && commit.files.length > 0) {
                text += '\nFiles:\n'
                commit.files.forEach((file) => {
                  text += `  ${file.status}: ${file.path} (+${file.additions} -${file.deletions})`
                  if (file.binary) text += ' [binary]'
                  if (file.oldPath) text += ` (from ${file.oldPath})`
                  text += '\n'
                  if (includeFileContents && file.diff) {
                    text += '    Diff:\n'
                    text +=
                      file.diff
                        .split('\n')
                        .map((line) => '    ' + line)
                        .join('\n') + '\n'
                  }
                })
              }
              return { content: [{ type: 'text', text }] }
            }

            case GitManagerAction.WORKTREE_LIST: {
              const worktrees = await getWorktrees(projectId)
              if (worktrees.length === 0) {
                return { content: [{ type: 'text', text: 'No worktrees found' }] }
              }
              const text = worktrees
                .map((wt) => {
                  let line = wt.isMain ? '* ' : '  '
                  line += `${wt.path}`
                  if (wt.branch) line += ` (${wt.branch})`
                  if (wt.commit) line += ` [${wt.commit.substring(0, 7)}]`
                  if (wt.isLocked) line += ` [locked${wt.lockReason ? `: ${wt.lockReason}` : ''}]`
                  if (wt.isPrunable) line += ' [prunable]'
                  return line
                })
                .join('\n')
              return { content: [{ type: 'text', text }] }
            }

            case GitManagerAction.WORKTREE_ADD: {
              const path = validateDataField<string>(data, 'path', 'string', '"../feature-branch"')
              const options = {
                branch: data?.branch as string | undefined,
                newBranch: data?.newBranch as string | undefined,
                commitish: data?.commitish as string | undefined,
                detach: data?.detach as boolean | undefined
              }
              await addWorktree(projectId, { path, ...options })
              return { content: [{ type: 'text', text: `Created worktree at: ${path}` }] }
            }

            case GitManagerAction.WORKTREE_REMOVE: {
              const path = validateDataField<string>(data, 'path', 'string', '"../feature-branch"')
              const force = data?.force as boolean | undefined
              await removeWorktree(projectId, path, force)
              return { content: [{ type: 'text', text: `Removed worktree: ${path}` }] }
            }

            case GitManagerAction.WORKTREE_LOCK: {
              const path = validateDataField<string>(data, 'path', 'string', '"../feature-branch"')
              const reason = data?.reason as string | undefined
              await lockWorktree(projectId, path, reason)
              return { content: [{ type: 'text', text: `Locked worktree: ${path}${reason ? ` (${reason})` : ''}` }] }
            }

            case GitManagerAction.WORKTREE_UNLOCK: {
              const path = validateDataField<string>(data, 'path', 'string', '"../feature-branch"')
              await unlockWorktree(projectId, path)
              return { content: [{ type: 'text', text: `Unlocked worktree: ${path}` }] }
            }

            case GitManagerAction.WORKTREE_PRUNE: {
              const dryRun = data?.dryRun as boolean | undefined
              const pruned = await pruneWorktrees(projectId, dryRun)
              if (pruned.length === 0) {
                return {
                  content: [{ type: 'text', text: dryRun ? 'No worktrees would be pruned' : 'No worktrees pruned' }]
                }
              }
<<<<<<< HEAD
              const text = dryRun ? `Would prune:\n${pruned.join('\n')}` : `Pruned:\n${pruned.join('\n')}`
=======
              const text = dryRun
                ? `Would prune:\n${pruned.join('\n')}`
                : `Pruned:\n${pruned.join('\n')}`
>>>>>>> daa90b92
              return { content: [{ type: 'text', text }] }
            }

            default:
              throw new Error(`Unknown action: ${action}`)
          }
        } catch (error) {
          return {
            content: [
              {
                type: 'text',
                text: `Error: ${error instanceof Error ? error.message : String(error)}`
              }
            ],
            isError: true
          }
        }
      }
    )
  },

  {
    name: 'tab_manager',
    description: 'Manage active tabs for projects. Actions: get_active, set_active, clear_active',
    inputSchema: {
      type: 'object',
      properties: {
        action: {
          type: 'string',
          description: 'The action to perform',
          enum: Object.values(TabManagerAction)
        },
        projectId: {
          type: 'number',
          description: 'The project ID (required for all actions). Example: 1750564533014'
        },
        data: {
          type: 'object',
          description: 'Action-specific data. For set_active: { tabId: 0, clientId: "optional-client-id" }'
        }
      },
      required: ['action', 'projectId']
    },
    handler: createTrackedHandler(
      'tab_manager',
      async (args: z.infer<typeof TabManagerSchema>): Promise<MCPToolResponse> => {
        try {
          const { action, projectId, data } = args

          switch (action) {
            case TabManagerAction.GET_ACTIVE: {
              const validProjectId = validateRequiredParam(projectId, 'projectId', 'number', '1750564533014')
              const clientId = data?.clientId as string | undefined

              const activeTab = await getActiveTab(validProjectId, clientId)

              if (!activeTab) {
                return {
                  content: [{ type: 'text', text: `No active tab set for project ${validProjectId}` }]
                }
              }

              return {
                content: [
                  {
                    type: 'text',
                    text:
                      `Active tab for project ${validProjectId}:\n` +
                      `Tab ID: ${activeTab.data.activeTabId}\n` +
                      `Last updated: ${new Date(activeTab.data.lastUpdated).toISOString()}\n` +
                      `Client ID: ${activeTab.data.clientId || 'not set'}`
                  }
                ]
              }
            }

            case TabManagerAction.SET_ACTIVE: {
              const validProjectId = validateRequiredParam(projectId, 'projectId', 'number', '1750564533014')
              const tabId = validateDataField<number>(data, 'tabId', 'number', '0')
              const clientId = data?.clientId as string | undefined

              const activeTab = await setActiveTab(validProjectId, tabId, clientId)

              return {
                content: [
                  {
                    type: 'text',
                    text:
                      `Successfully set active tab for project ${validProjectId}:\n` +
                      `Tab ID: ${activeTab.data.activeTabId}\n` +
                      `Client ID: ${activeTab.data.clientId || 'not set'}`
                  }
                ]
              }
            }

            case TabManagerAction.CLEAR_ACTIVE: {
              const validProjectId = validateRequiredParam(projectId, 'projectId', 'number', '1750564533014')
              const clientId = data?.clientId as string | undefined

              const success = await clearActiveTab(validProjectId, clientId)

              return {
                content: [
                  {
                    type: 'text',
                    text: success
                      ? `Active tab cleared for project ${validProjectId}`
                      : `No active tab found to clear for project ${validProjectId}`
                  }
                ]
              }
            }

            case TabManagerAction.GENERATE_NAME: {
              const validProjectId = validateRequiredParam(projectId, 'projectId', 'number', '1750564533014')
              const tabId = validateDataField<number>(data, 'tabId', 'number', '0')
              const tabData = data?.tabData || {}
              const existingNames = data?.existingNames || []

              const { createTabNameGenerationService } = await import('@promptliano/services')
              const tabNameService = createTabNameGenerationService()

<<<<<<< HEAD
              const result = await tabNameService.generateUniqueTabName(validProjectId, tabData, existingNames)
=======
              const result = await tabNameService.generateUniqueTabName(
                validProjectId,
                tabData,
                existingNames
              )
>>>>>>> daa90b92

              return {
                content: [
                  {
                    type: 'text',
                    text: `Generated tab name: "${result.name}"\nStatus: ${result.status}\nGenerated at: ${result.generatedAt.toISOString()}`
                  }
                ]
              }
            }

            default:
              throw createMCPError(MCPErrorCode.UNKNOWN_ACTION, `Unknown action: ${action}`, {
                action,
                validActions: Object.values(TabManagerAction)
              })
          }
        } catch (error) {
          // Convert to MCPError if not already
          const mcpError =
            error instanceof MCPError
              ? error
              : MCPError.fromError(error, {
                tool: 'tab_manager',
                action: args.action
              })

          // Return formatted error response with recovery suggestions
          return formatMCPErrorResponse(mcpError)
        }
      }
    )
  },

  {
    name: 'tab_manager',
    description: 'Manage active tabs for projects. Actions: get_active, set_active, clear_active',
    inputSchema: {
      type: 'object',
      properties: {
        action: {
          type: 'string',
          description: 'The action to perform',
          enum: ['get_active', 'set_active', 'clear_active']
        },
        projectId: {
          type: 'number',
          description: 'The project ID (required for all actions). Example: 1750564533014'
        },
        data: {
          type: 'object',
          description: 'Action-specific data. For set_active: { tabId: 0, clientId: "optional-client-id" }'
        }
      },
      required: ['action', 'projectId']
    },
    handler: createTrackedHandler(
      'tab_manager',
      async (args: { action: string; projectId: number; data?: any }): Promise<MCPToolResponse> => {
        try {
          const { action, projectId, data } = args

          // Validate project exists
          await getProjectById(projectId)

          switch (action) {
            case 'get_active': {
              const clientId = data?.clientId as string | undefined
              const activeTab = await getActiveTab(projectId, clientId)

              if (!activeTab) {
                return {
                  content: [
                    {
                      type: 'text',
                      text: 'No active tab set for this project'
                    }
                  ]
                }
              }

              return {
                content: [
                  {
                    type: 'text',
                    text: JSON.stringify(
                      {
                        activeTabId: activeTab.data.activeTabId,
                        clientId: activeTab.data.clientId,
                        lastUpdated: activeTab.data.lastUpdated,
                        tabMetadata: activeTab.data.tabMetadata
                      },
                      null,
                      2
                    )
                  }
                ]
              }
            }

            case 'set_active': {
              if (!data || typeof data.tabId !== 'number') {
                throw new Error('tabId is required and must be a number')
              }

              const { tabId, clientId } = data
              const result = await setActiveTab(projectId, { tabId, clientId })

              return {
                content: [
                  {
                    type: 'text',
                    text: `Active tab set to ${tabId}${clientId ? ` for client ${clientId}` : ''}`
                  }
                ]
              }
            }

            case 'clear_active': {
              const clientId = data?.clientId as string | undefined
              await clearActiveTab(projectId, clientId)

              return {
                content: [
                  {
                    type: 'text',
                    text: `Active tab cleared${clientId ? ` for client ${clientId}` : ''}`
                  }
                ]
              }
            }

            default:
              throw new Error(`Unknown action: ${action}`)
          }
        } catch (error) {
          return {
            content: [
              {
                type: 'text',
                text: `Error: ${error instanceof Error ? error.message : String(error)}`
              }
            ],
            isError: true
          }
        }
      }
    )
  },

  {
    name: 'job_manager',
    description:
      'Manage background jobs and long-running operations. Actions: list (get jobs with filters), get (get single job status), create (create new job), cancel (cancel running job), retry (retry failed job), cleanup (remove old completed jobs)',
    inputSchema: {
      type: 'object',
      properties: {
        action: {
          type: 'string',
          description: 'The action to perform',
          enum: Object.values(JobManagerAction)
        },
        jobId: {
          type: 'number',
          description: 'The job ID (required for get, cancel, retry actions)'
        },
        projectId: {
          type: 'number',
          description: 'The project ID (optional for list, required for create)'
        },
        data: {
          type: 'object',
          description:
            'Action-specific data. For list: { status: ["pending", "running"], limit: 10 }. For create: { type: "git.worktree.add", input: {...}, options: { priority: "high" } }. For cleanup: { olderThanDays: 30 }'
        }
      },
      required: ['action']
    },
    handler: createTrackedHandler(
      'job_manager',
      async (args: z.infer<typeof JobManagerSchema>): Promise<MCPToolResponse> => {
        try {
          const { action, jobId, projectId, data } = args
          const { getJobQueue } = await import('@promptliano/services')
          const jobQueue = getJobQueue()

          switch (action) {
            case JobManagerAction.LIST: {
              const filter = data || {}
              if (projectId) filter.projectId = projectId

              const jobs = await jobQueue.getJobs(filter)

              return {
                content: [
                  {
                    type: 'text',
<<<<<<< HEAD
                    text: `Found ${jobs.length} jobs:\n${jobs
                      .map(
                        (job) =>
                          `- Job ${job.id}: ${job.type} (${job.status}) - Created ${new Date(job.created).toISOString()}`
                      )
                      .join('\n')}`
=======
                    text: `Found ${jobs.length} jobs:\n${jobs.map(job =>
                      `- Job ${job.id}: ${job.type} (${job.status}) - Created ${new Date(job.created).toISOString()}`
                    ).join('\n')}`
>>>>>>> daa90b92
                  }
                ]
              }
            }

            case JobManagerAction.GET: {
              const validJobId = validateRequiredParam(jobId, 'jobId', 'number')
              const job = await jobQueue.getJob(validJobId)

              if (!job) {
                return {
                  content: [{ type: 'text', text: `Job ${validJobId} not found` }]
                }
              }

              return {
                content: [
                  {
                    type: 'text',
                    text: JSON.stringify(job, null, 2)
                  }
                ]
              }
            }

            case JobManagerAction.CREATE: {
              const validProjectId = projectId ? validateRequiredParam(projectId, 'projectId', 'number') : undefined
              const jobType = validateDataField<string>(data, 'type', 'string', '"git.worktree.add"')
              const jobInput = validateDataField<any>(data, 'input', 'object', '{ path: "/path/to/worktree" }')

              const job = await jobQueue.createJob({
                type: jobType,
                input: jobInput,
                projectId: validProjectId,
                options: data.options,
                metadata: data.metadata
              })

              return {
                content: [
                  {
                    type: 'text',
                    text: `Created job ${job.id} of type ${job.type} with status ${job.status}`
                  }
                ]
              }
            }

            case JobManagerAction.CANCEL: {
              const validJobId = validateRequiredParam(jobId, 'jobId', 'number')
              const cancelled = await jobQueue.cancelJob(validJobId)

              return {
                content: [
                  {
                    type: 'text',
                    text: cancelled
                      ? `Job ${validJobId} cancelled successfully`
                      : `Failed to cancel job ${validJobId} (may already be completed)`
                  }
                ]
              }
            }

            case JobManagerAction.RETRY: {
              const validJobId = validateRequiredParam(jobId, 'jobId', 'number')
              const originalJob = await jobQueue.getJob(validJobId)

              if (!originalJob) {
                return {
                  content: [{ type: 'text', text: `Job ${validJobId} not found` }]
                }
              }

              if (originalJob.status !== 'failed') {
                return {
                  content: [
                    { type: 'text', text: `Job ${validJobId} is not in failed state (current: ${originalJob.status})` }
                  ]
                }
              }

              const newJob = await jobQueue.createJob({
                type: originalJob.type,
                input: originalJob.input,
                projectId: originalJob.projectId,
                metadata: {
                  ...originalJob.metadata,
                  retriedFromJobId: validJobId
                }
              })

              return {
                content: [
                  {
                    type: 'text',
                    text: `Created retry job ${newJob.id} based on failed job ${validJobId}`
                  }
                ]
              }
            }

            case JobManagerAction.CLEANUP: {
              const olderThanDays = data?.olderThanDays || 30
              const deletedCount = await jobQueue.cleanupOldJobs(olderThanDays)

              return {
                content: [
                  {
                    type: 'text',
                    text: `Cleaned up ${deletedCount} jobs older than ${olderThanDays} days`
                  }
                ]
              }
            }

            default:
              throw createMCPError(MCPErrorCode.UNKNOWN_ACTION, `Unknown action: ${action}`, {
                action,
                validActions: Object.values(JobManagerAction)
              })
          }
        } catch (error) {
          const mcpError =
            error instanceof MCPError
              ? error
              : MCPError.fromError(error, {
                tool: 'job_manager',
                action: args.action
              })

          return formatMCPErrorResponse(mcpError)
        }
      }
    )
  },

  {
    name: 'file_summarization_manager',
    description:
      'Intelligent file summarization with grouping, batch processing, and progress tracking. Actions: identify_unsummarized (find files needing summaries), group_files (group related files by strategy), summarize_batch (batch summarize with token management), get_progress (track batch progress), cancel_batch (cancel ongoing operation), get_summary_stats (get project summarization statistics)',
    inputSchema: {
      type: 'object',
      properties: {
        action: {
          type: 'string',
          description: 'The action to perform',
          enum: Object.values(FileSummarizationManagerAction)
        },
        projectId: {
          type: 'number',
          description: 'The project ID (required for all actions)'
        },
        data: {
          type: 'object',
          description:
            'Action-specific data. For identify_unsummarized: { includeStale: true, staleThresholdDays: 30 }. For group_files: { strategy: "imports" | "directory" | "semantic" | "mixed", maxGroupSize: 10, priorityThreshold: 3 }. For summarize_batch: { strategy: "mixed", maxGroupSize: 10, maxTokensPerGroup: 10000, maxConcurrentGroups: 3, includeStaleFiles: true }. For cancel_batch: { batchId: "batch-123-456" }'
        }
      },
      required: ['action', 'projectId']
    },
    handler: createTrackedHandler(
      'file_summarization_manager',
      async (args: z.infer<typeof FileSummarizationManagerSchema>): Promise<MCPToolResponse> => {
        try {
          const { action, projectId, data } = args
<<<<<<< HEAD
          const { fileSummarizationTracker, fileGroupingService, enhancedSummarizationService, getProjectFiles } =
            await import('@promptliano/services')
=======
          const {
            fileSummarizationTracker,
            fileGroupingService,
            enhancedSummarizationService,
            getProjectFiles
          } = await import('@promptliano/services')
>>>>>>> daa90b92

          switch (action) {
            case FileSummarizationManagerAction.IDENTIFY_UNSUMMARIZED: {
              const options = data || {}
              const unsummarizedFiles = await fileSummarizationTracker.getUnsummarizedFiles(projectId, {
                includeSkipped: options.includeSkipped || false,
                includeEmpty: false
              })

              const staleFiles = options.includeStale
                ? await fileSummarizationTracker.getStaleFiles(
                  projectId,
                  (options.staleThresholdDays || 30) * 24 * 60 * 60 * 1000
                )
                : []

              // Combine and deduplicate
              const fileMap = new Map()
              const allFiles = [...unsummarizedFiles, ...staleFiles]
              allFiles.forEach((f) => fileMap.set(f.id, f))
              const totalFiles = fileMap.size

              return {
<<<<<<< HEAD
                content: [
                  {
                    type: 'text',
                    text:
                      `Found ${totalFiles} files needing summarization:\n` +
                      `- Unsummarized: ${unsummarizedFiles.length}\n` +
                      `- Stale: ${staleFiles.length}\n\n` +
                      `Files:\n${Array.from(fileMap.values())
                        .slice(0, 20)
                        .map((f) => `- ${f.path} (${f.size ? `${(f.size / 1024).toFixed(1)}KB` : 'unknown size'})`)
                        .join('\n')}${totalFiles > 20 ? `\n... and ${totalFiles - 20} more` : ''}`
                  }
                ]
=======
                content: [{
                  type: 'text',
                  text: `Found ${totalFiles} files needing summarization:\n` +
                    `- Unsummarized: ${unsummarizedFiles.length}\n` +
                    `- Stale: ${staleFiles.length}\n\n` +
                    `Files:\n${Array.from(fileMap.values()).slice(0, 20).map(f =>
                      `- ${f.path} (${f.size ? `${(f.size / 1024).toFixed(1)}KB` : 'unknown size'})`
                    ).join('\n')}${totalFiles > 20 ? `\n... and ${totalFiles - 20} more` : ''}`
                }]
>>>>>>> daa90b92
              }
            }

            case FileSummarizationManagerAction.GROUP_FILES: {
              const options = data || {}
              const files = await getProjectFiles(projectId)
              if (!files || files.length === 0) {
                return {
                  content: [{ type: 'text', text: 'No files found in project' }]
                }
              }

<<<<<<< HEAD
              const groups = fileGroupingService.groupFilesByStrategy(files, options.strategy || 'mixed', {
                maxGroupSize: options.maxGroupSize || 10,
                priorityThreshold: options.priorityThreshold || 3
              })

              return {
                content: [
                  {
                    type: 'text',
                    text:
                      `Created ${groups.length} file groups using ${options.strategy || 'mixed'} strategy:\n\n` +
                      groups
                        .slice(0, 10)
                        .map(
                          (g) =>
                            `Group: ${g.name}\n` +
                            `- Files: ${g.fileIds.length}\n` +
                            `- Priority: ${g.priority.toFixed(2)}\n` +
                            `- Estimated tokens: ${g.estimatedTokens || 'unknown'}\n`
                        )
                        .join('\n') +
                      (groups.length > 10 ? `\n... and ${groups.length - 10} more groups` : '')
                  }
                ]
=======
              const groups = fileGroupingService.groupFilesByStrategy(
                files,
                options.strategy || 'mixed',
                {
                  maxGroupSize: options.maxGroupSize || 10,
                  priorityThreshold: options.priorityThreshold || 3
                }
              )

              return {
                content: [{
                  type: 'text',
                  text: `Created ${groups.length} file groups using ${options.strategy || 'mixed'} strategy:\n\n` +
                    groups.slice(0, 10).map(g =>
                      `Group: ${g.name}\n` +
                      `- Files: ${g.fileIds.length}\n` +
                      `- Priority: ${g.priority.toFixed(2)}\n` +
                      `- Estimated tokens: ${g.estimatedTokens || 'unknown'}\n`
                    ).join('\n') +
                    (groups.length > 10 ? `\n... and ${groups.length - 10} more groups` : '')
                }]
>>>>>>> daa90b92
              }
            }

            case FileSummarizationManagerAction.SUMMARIZE_BATCH: {
              const options = data || {}
              const batchOptions = {
                strategy: options.strategy || 'mixed',
                maxGroupSize: options.maxGroupSize || 10,
                maxTokensPerGroup: options.maxTokensPerGroup || 10000,
                maxConcurrentGroups: options.maxConcurrentGroups || 3,
                priorityThreshold: options.priorityThreshold || 3,
                includeStaleFiles: options.includeStaleFiles !== false,
                staleThresholdDays: options.staleThresholdDays || 30,
                retryFailedFiles: options.retryFailedFiles || false,
                maxRetries: options.maxRetries || 2
              }

              // Start async batch process
<<<<<<< HEAD
              const iterator = enhancedSummarizationService.batchSummarizeWithProgress(projectId, batchOptions)
=======
              const iterator = enhancedSummarizationService.batchSummarizeWithProgress(
                projectId,
                batchOptions
              )
>>>>>>> daa90b92

              // Get first progress update
              const firstProgress = await iterator.next()
              if (firstProgress.done) {
                return {
                  content: [{ type: 'text', text: 'No files to summarize' }]
                }
              }

              const progress = firstProgress.value
              return {
                content: [
                  {
                    type: 'text',
                    text:
                      `Batch summarization started:\n` +
                      `- Batch ID: ${progress.batchId}\n` +
                      `- Total files: ${progress.totalFiles}\n` +
                      `- Total groups: ${progress.totalGroups}\n` +
                      `- Status: Processing...\n\n` +
                      `Use get_progress action with batchId to track progress`
                  }
                ]
              }
            }

            case FileSummarizationManagerAction.GET_PROGRESS: {
              const activeBatches = fileSummarizationTracker.getActiveBatches()
              const projectProgress = fileSummarizationTracker.getSummarizationProgress(projectId)

              if (!projectProgress && activeBatches.length === 0) {
                return {
                  content: [{ type: 'text', text: 'No active or recent batch operations found' }]
                }
              }

              let text = ''
              if (projectProgress) {
                const duration = projectProgress.endTime
                  ? projectProgress.endTime - projectProgress.startTime
                  : Date.now() - projectProgress.startTime

<<<<<<< HEAD
                text +=
                  `Current batch progress:\n` +
=======
                text += `Current batch progress:\n` +
>>>>>>> daa90b92
                  `- Batch ID: ${projectProgress.batchId}\n` +
                  `- Status: ${projectProgress.status}\n` +
                  `- Files: ${projectProgress.processedFiles}/${projectProgress.totalFiles} (${Math.round((projectProgress.processedFiles / projectProgress.totalFiles) * 100)}%)\n` +
                  `- Groups: ${projectProgress.processedGroups}/${projectProgress.totalGroups}\n` +
                  `- Duration: ${(duration / 1000).toFixed(1)}s\n` +
                  `- Tokens used: ~${projectProgress.estimatedTokensUsed.toLocaleString()}\n`

                if (projectProgress.currentGroup) {
                  text += `- Current group: ${projectProgress.currentGroup}\n`
                }

                if (projectProgress.errors && projectProgress.errors.length > 0) {
                  text += `\nErrors:\n${projectProgress.errors.slice(0, 5).join('\n')}`
                }
              }

              if (activeBatches.length > 0) {
                text += `\n\nActive batches:\n`
                activeBatches.forEach(({ batchId, progress }) => {
                  text += `- ${batchId}: ${progress.status} (${progress.processedFiles}/${progress.totalFiles} files)\n`
                })
              }

              return {
                content: [{ type: 'text', text }]
              }
            }

            case FileSummarizationManagerAction.CANCEL_BATCH: {
              const batchId = data?.batchId
              if (!batchId) {
                return {
                  content: [{ type: 'text', text: 'Error: batchId is required in data' }]
                }
              }

              const cancelled = enhancedSummarizationService.cancelBatch(batchId)
              if (cancelled) {
                fileSummarizationTracker.cancelBatch(batchId)
                return {
                  content: [{ type: 'text', text: `Batch ${batchId} cancelled successfully` }]
                }
              }

              return {
                content: [{ type: 'text', text: `Batch ${batchId} not found or already completed` }]
              }
            }

            case FileSummarizationManagerAction.GET_SUMMARY_STATS: {
              const stats = await fileSummarizationTracker.getSummarizationStats(projectId)

              return {
<<<<<<< HEAD
                content: [
                  {
                    type: 'text',
                    text:
                      `File summarization statistics for project ${projectId}:\n\n` +
                      `Total files: ${stats.totalFiles}\n` +
                      `Summarized: ${stats.summarizedFiles} (${Math.round((stats.summarizedFiles / stats.totalFiles) * 100)}%)\n` +
                      `Unsummarized: ${stats.unsummarizedFiles}\n` +
                      `Stale: ${stats.staleFiles}\n` +
                      `Failed: ${stats.failedFiles}\n\n` +
                      `Average tokens per file: ${stats.averageTokensPerFile}\n` +
                      `Last batch run: ${stats.lastBatchRun ? new Date(stats.lastBatchRun).toLocaleString() : 'Never'}\n\n` +
                      `Files by status:\n` +
                      Object.entries(stats.filesByStatus)
                        .map(([status, count]) => `- ${status}: ${count}`)
                        .join('\n')
                  }
                ]
=======
                content: [{
                  type: 'text',
                  text: `File summarization statistics for project ${projectId}:\n\n` +
                    `Total files: ${stats.totalFiles}\n` +
                    `Summarized: ${stats.summarizedFiles} (${Math.round(stats.summarizedFiles / stats.totalFiles * 100)}%)\n` +
                    `Unsummarized: ${stats.unsummarizedFiles}\n` +
                    `Stale: ${stats.staleFiles}\n` +
                    `Failed: ${stats.failedFiles}\n\n` +
                    `Average tokens per file: ${stats.averageTokensPerFile}\n` +
                    `Last batch run: ${stats.lastBatchRun ? new Date(stats.lastBatchRun).toLocaleString() : 'Never'}\n\n` +
                    `Files by status:\n` +
                    Object.entries(stats.filesByStatus)
                      .map(([status, count]) => `- ${status}: ${count}`)
                      .join('\n')
                }]
>>>>>>> daa90b92
              }
            }

            default:
              throw createMCPError(MCPErrorCode.UNKNOWN_ACTION, `Unknown action: ${action}`, {
                action,
                validActions: Object.values(FileSummarizationManagerAction)
              })
          }
        } catch (error) {
          const mcpError =
            error instanceof MCPError
              ? error
              : MCPError.fromError(error, {
                tool: 'file_summarization_manager',
                action: args.action
              })

          return formatMCPErrorResponse(mcpError)
        }
      }
    )
  },

  // MCP Config Generator Tool
  {
    name: 'mcp_config_generator',
    description:
      'Generate MCP configuration files for different editors and environments. Actions: generate (create mcp.json config), validate (validate existing config), get_templates (get available templates)',
    inputSchema: {
      type: 'object',
      properties: {
        action: {
          type: 'string',
          description: 'The action to perform',
          enum: Object.values(MCPConfigGeneratorAction)
        },
        data: {
          type: 'object',
          description:
            'Action-specific data. For generate: { editorType: "cursor" | "vscode" | "windsurf", projectPath: "/path/to/project", options: { serverName: "promptliano", enabledTools: ["project_manager", "git_manager"] } }. For validate: { config: {...} }. For get_templates: no data required'
        }
      },
      required: ['action']
    },
    handler: createTrackedHandler(
      'mcp_config_generator',
      async (args: z.infer<typeof MCPConfigGeneratorSchema>): Promise<MCPToolResponse> => {
        try {
          const { action, data } = args

          switch (action) {
            case MCPConfigGeneratorAction.GENERATE: {
              const editorType = validateDataField<string>(data, 'editorType', 'string', '"cursor"')
              const projectPath = validateDataField<string>(data, 'projectPath', 'string', '"/Users/john/myproject"')
              const options = data?.options || {}

              // Generate MCP configuration based on editor type
              const config = {
                mcpServers: {
                  [options.serverName || 'promptliano']: {
                    command: 'node',
                    args: [path.join(projectPath, 'node_modules/@promptliano/server/dist/index.js')],
                    env: {
                      PROJECT_ID: options.projectId || '',
                      NODE_ENV: 'production'
                    }
                  }
                }
              }

              // Add editor-specific configuration
              if (editorType === 'cursor') {
                config.mcpServers[options.serverName || 'promptliano'].disabled = false
              } else if (editorType === 'vscode') {
                // VSCode specific config
                config.mcpServers[options.serverName || 'promptliano'].workspaceFolder = projectPath
              }

              return {
                content: [
                  {
                    type: 'text',
                    text:
                      `Generated MCP configuration for ${editorType}:\n\n` +
                      '```json\n' +
                      JSON.stringify(config, null, 2) +
                      '\n```\n\n' +
                      `Save this configuration to:\n` +
                      `- Cursor: ${path.join(os.homedir(), '.cursor', 'mcp.json')}\n` +
                      `- VSCode: ${path.join(projectPath, '.vscode', 'mcp.json')}\n` +
                      `- Windsurf: ${path.join(os.homedir(), '.windsurf', 'mcp.json')}`
                  }
                ]
              }
            }

            case MCPConfigGeneratorAction.VALIDATE: {
              const config = validateDataField<any>(data, 'config', 'object', '{ mcpServers: {...} }')

              // Validate configuration structure
              const errors: string[] = []

              if (!config.mcpServers) {
                errors.push('Missing required field: mcpServers')
              } else {
                for (const [serverName, serverConfig] of Object.entries(config.mcpServers)) {
                  if (!serverConfig.command) {
                    errors.push(`Server ${serverName}: missing required field 'command'`)
                  }
                  if (!serverConfig.args || !Array.isArray(serverConfig.args)) {
                    errors.push(`Server ${serverName}: 'args' must be an array`)
                  }
                }
              }

              if (errors.length > 0) {
                return {
                  content: [
                    {
                      type: 'text',
                      text: `Configuration validation failed:\n\n` + errors.map((e) => `- ${e}`).join('\n')
                    }
                  ]
                }
              }

              return {
                content: [
                  {
                    type: 'text',
                    text: 'Configuration is valid!'
                  }
                ]
              }
            }

            case MCPConfigGeneratorAction.GET_TEMPLATES: {
              return {
                content: [
                  {
                    type: 'text',
                    text:
                      'Available MCP configuration templates:\n\n' +
                      '1. **Basic Promptliano Setup**\n' +
                      '   - Single server configuration\n' +
                      '   - All tools enabled\n' +
                      '   - Default environment\n\n' +
                      '2. **Multi-Project Setup**\n' +
                      '   - Multiple Promptliano servers\n' +
                      '   - Project-specific configurations\n' +
                      '   - Environment isolation\n\n' +
                      '3. **Development Setup**\n' +
                      '   - Debug mode enabled\n' +
                      '   - Verbose logging\n' +
                      '   - Hot reload support\n\n' +
                      '4. **Production Setup**\n' +
                      '   - Optimized performance\n' +
                      '   - Error tracking\n' +
                      '   - Security hardening'
                  }
                ]
              }
            }

            default:
              throw createMCPError(MCPErrorCode.UNKNOWN_ACTION, `Unknown action: ${action}`, {
                action,
                validActions: Object.values(MCPConfigGeneratorAction)
              })
          }
        } catch (error) {
          const mcpError =
            error instanceof MCPError
              ? error
              : MCPError.fromError(error, { tool: 'mcp_config_generator', action: args.action })
          return formatMCPErrorResponse(mcpError)
        }
      }
    )
  },

  // MCP Compatibility Checker Tool
  {
    name: 'mcp_compatibility_checker',
    description:
      'Check if user environment is compatible with Promptliano MCP. Actions: check (check single environment), get_requirements (get all requirements), check_batch (check multiple environments)',
    inputSchema: {
      type: 'object',
      properties: {
        action: {
          type: 'string',
          description: 'The action to perform',
          enum: Object.values(MCPCompatibilityCheckerAction)
        },
        data: {
          type: 'object',
          description:
            'Action-specific data. For check: { editor: "cursor", version: "0.42.3", os: "darwin" | "win32" | "linux", nodeVersion: "20.11.0" }. For check_batch: { environments: [{editor, version, os}] }'
        }
      },
      required: ['action']
    },
    handler: createTrackedHandler(
      'mcp_compatibility_checker',
      async (args: z.infer<typeof MCPCompatibilityCheckerSchema>): Promise<MCPToolResponse> => {
        try {
          const { action, data } = args

          // Define compatibility requirements
          const requirements = {
            cursor: { minVersion: '0.40.0', mcpSupport: true },
            vscode: { minVersion: '1.85.0', mcpSupport: false, extension: 'promptliano.mcp' },
            windsurf: { minVersion: '0.1.0', mcpSupport: true },
            node: { minVersion: '18.0.0' },
            os: ['darwin', 'win32', 'linux']
          }

          switch (action) {
            case MCPCompatibilityCheckerAction.CHECK: {
              const editor = validateDataField<string>(data, 'editor', 'string', '"cursor"')
              const version = validateDataField<string>(data, 'version', 'string', '"0.42.3"')
              const os = validateDataField<string>(data, 'os', 'string', '"darwin"')
              const nodeVersion = data?.nodeVersion

              const issues: string[] = []
              const warnings: string[] = []

              // Check editor compatibility
              const editorReq = requirements[editor.toLowerCase()]
              if (!editorReq) {
                issues.push(`Editor '${editor}' is not supported`)
              } else {
                if (!editorReq.mcpSupport) {
                  if (editorReq.extension) {
                    warnings.push(`${editor} requires the ${editorReq.extension} extension for MCP support`)
                  } else {
                    issues.push(`${editor} does not support MCP protocol`)
                  }
                }

                // Version comparison (simplified)
                if (version < editorReq.minVersion) {
                  issues.push(`${editor} version ${version} is below minimum required ${editorReq.minVersion}`)
                }
              }

              // Check OS compatibility
              if (!requirements.os.includes(os)) {
                issues.push(`Operating system '${os}' is not supported`)
              }

              // Check Node.js version if provided
              if (nodeVersion && nodeVersion < requirements.node.minVersion) {
                issues.push(`Node.js version ${nodeVersion} is below minimum required ${requirements.node.minVersion}`)
              }

              const compatible = issues.length === 0

              return {
                content: [
                  {
                    type: 'text',
                    text:
                      `Compatibility Check Results:\n\n` +
                      `Editor: ${editor} v${version}\n` +
                      `OS: ${os}\n` +
                      (nodeVersion ? `Node.js: v${nodeVersion}\n` : '') +
                      `\nStatus: ${compatible ? '✅ Compatible' : '❌ Not Compatible'}\n\n` +
                      (issues.length > 0 ? `Issues:\n${issues.map((i) => `- ${i}`).join('\n')}\n\n` : '') +
                      (warnings.length > 0 ? `Warnings:\n${warnings.map((w) => `- ${w}`).join('\n')}` : '')
                  }
                ]
              }
            }

            case MCPCompatibilityCheckerAction.GET_REQUIREMENTS: {
              return {
                content: [
                  {
                    type: 'text',
                    text:
                      'Promptliano MCP Requirements:\n\n' +
                      '**Supported Editors:**\n' +
                      '- Cursor: v0.40.0+ (Native MCP support)\n' +
                      '- Windsurf: v0.1.0+ (Native MCP support)\n' +
                      '- VSCode: v1.85.0+ (Requires extension)\n\n' +
                      '**System Requirements:**\n' +
                      '- Node.js: v18.0.0 or higher\n' +
                      '- Operating Systems: macOS, Windows, Linux\n' +
                      '- Memory: 512MB minimum\n' +
                      '- Disk Space: 100MB for installation\n\n' +
                      '**Network Requirements:**\n' +
                      '- Local network access (for MCP server)\n' +
                      '- Internet access for installation only'
                  }
                ]
              }
            }

            case MCPCompatibilityCheckerAction.CHECK_BATCH: {
              const environments = validateDataField<any[]>(
                data,
                'environments',
                'array',
                '[{editor: "cursor", version: "0.42.3", os: "darwin"}]'
              )

              const results = environments.map((env) => {
                const compatible = env.version >= requirements[env.editor]?.minVersion
                return `${env.editor} v${env.version} on ${env.os}: ${compatible ? '✅' : '❌'}`
              })

              return {
                content: [
                  {
                    type: 'text',
                    text: `Batch Compatibility Check:\n\n${results.join('\n')}`
                  }
                ]
              }
            }

            default:
              throw createMCPError(MCPErrorCode.UNKNOWN_ACTION, `Unknown action: ${action}`, {
                action,
                validActions: Object.values(MCPCompatibilityCheckerAction)
              })
          }
        } catch (error) {
          const mcpError =
            error instanceof MCPError
              ? error
              : MCPError.fromError(error, { tool: 'mcp_compatibility_checker', action: args.action })
          return formatMCPErrorResponse(mcpError)
        }
      }
    )
  },

  // MCP Setup Validator Tool
  {
    name: 'mcp_setup_validator',
    description:
      'Validate Promptliano MCP setup and diagnose issues. Actions: validate (validate setup), check_dependencies (check all dependencies), diagnose (diagnose common issues)',
    inputSchema: {
      type: 'object',
      properties: {
        action: {
          type: 'string',
          description: 'The action to perform',
          enum: Object.values(MCPSetupValidatorAction)
        },
        data: {
          type: 'object',
          description:
            'Action-specific data. For validate: { configPath: "/path/to/mcp.json", projectPath: "/path/to/project" }. For diagnose: { symptoms: ["connection_failed", "tools_not_showing"] }'
        }
      },
      required: ['action']
    },
    handler: createTrackedHandler(
      'mcp_setup_validator',
      async (args: z.infer<typeof MCPSetupValidatorSchema>): Promise<MCPToolResponse> => {
        try {
          const { action, data } = args

          switch (action) {
            case MCPSetupValidatorAction.VALIDATE: {
              const configPath = validateDataField<string>(
                data,
                'configPath',
                'string',
                '"/Users/john/.cursor/mcp.json"'
              )
              const projectPath = data?.projectPath

              const checks = []

              // Check 1: Config file exists
              try {
                await fs.access(configPath)
                checks.push({ name: 'Config file exists', status: '✅', details: configPath })
              } catch {
                checks.push({ name: 'Config file exists', status: '❌', details: 'File not found' })
              }

              // Check 2: Config is valid JSON
              try {
                const content = await fs.readFile(configPath, 'utf-8')
                const config = JSON.parse(content)
                checks.push({ name: 'Valid JSON', status: '✅' })

                // Check 3: Has Promptliano server
                const hasPromptliano =
                  config.mcpServers &&
                  Object.keys(config.mcpServers).some(
                    (k) => k.includes('promptliano') || config.mcpServers[k].command?.includes('promptliano')
                  )
                checks.push({
                  name: 'Promptliano server configured',
                  status: hasPromptliano ? '✅' : '❌',
                  details: hasPromptliano ? '' : 'No Promptliano server found in config'
                })
              } catch (e) {
                checks.push({ name: 'Valid JSON', status: '❌', details: e.message })
              }

              // Check 4: Node modules installed (if project path provided)
              if (projectPath) {
                try {
                  await fs.access(path.join(projectPath, 'node_modules', '@promptliano', 'server'))
                  checks.push({ name: 'Promptliano installed', status: '✅' })
                } catch {
                  checks.push({
                    name: 'Promptliano installed',
                    status: '❌',
                    details: 'Run: npm install @promptliano/server'
                  })
                }
              }

              const allPassed = checks.every((c) => c.status === '✅')

              return {
                content: [
                  {
                    type: 'text',
                    text:
                      `Setup Validation Results:\n\n` +
                      checks.map((c) => `${c.status} ${c.name}${c.details ? `: ${c.details}` : ''}`).join('\n') +
                      `\n\nOverall Status: ${allPassed ? '✅ Setup is valid' : '❌ Issues found'}`
                  }
                ]
              }
            }

            case MCPSetupValidatorAction.CHECK_DEPENDENCIES: {
              const deps = [
                { name: 'Node.js', command: 'node --version', minVersion: '18.0.0' },
                { name: 'npm', command: 'npm --version', minVersion: '8.0.0' },
                { name: 'Git', command: 'git --version', required: false }
              ]

              const results = []
              for (const dep of deps) {
                try {
                  // In real implementation, would execute command
                  results.push(`✅ ${dep.name}: Installed`)
                } catch {
                  results.push(`${dep.required !== false ? '❌' : '⚠️'} ${dep.name}: Not found`)
                }
              }

              return {
                content: [
                  {
                    type: 'text',
                    text: `Dependency Check:\n\n${results.join('\n')}`
                  }
                ]
              }
            }

            case MCPSetupValidatorAction.DIAGNOSE: {
              const symptoms = data?.symptoms || []

              const diagnoses = {
                connection_failed: {
                  issue: 'MCP connection failed',
                  solutions: [
                    'Ensure the MCP server path is correct in your config',
                    'Check if Node.js is installed and in PATH',
                    'Verify Promptliano is installed: npm install @promptliano/server',
                    'Restart your editor after configuration changes'
                  ]
                },
                tools_not_showing: {
                  issue: 'Tools not appearing in editor',
                  solutions: [
                    'Ensure MCP server is running (check editor logs)',
                    'Verify the server name matches in config',
                    'Check if PROJECT_ID is set in environment variables',
                    'Try refreshing the tools list in your editor'
                  ]
                },
                permission_denied: {
                  issue: 'Permission denied errors',
                  solutions: [
                    'Ensure you have read/write access to the project directory',
                    'Check file permissions on the MCP config file',
                    'On macOS, grant your editor full disk access in System Preferences'
                  ]
                }
              }

              const relevantDiagnoses =
                symptoms.length > 0 ? symptoms.map((s) => diagnoses[s]).filter(Boolean) : Object.values(diagnoses)

              return {
                content: [
                  {
                    type: 'text',
                    text:
                      'Diagnostic Results:\n\n' +
                      relevantDiagnoses
                        .map(
                          (d) =>
                            `**${d.issue}**\n` + 'Possible solutions:\n' + d.solutions.map((s) => `- ${s}`).join('\n')
                        )
                        .join('\n\n')
                  }
                ]
              }
            }

            default:
              throw createMCPError(MCPErrorCode.UNKNOWN_ACTION, `Unknown action: ${action}`, {
                action,
                validActions: Object.values(MCPSetupValidatorAction)
              })
          }
        } catch (error) {
          const mcpError =
            error instanceof MCPError
              ? error
              : MCPError.fromError(error, { tool: 'mcp_setup_validator', action: args.action })
          return formatMCPErrorResponse(mcpError)
        }
      }
    )
  },

  // Website Demo Runner Tool
  {
    name: 'website_demo_runner',
    description:
      'Run interactive demos for the Promptliano website. Actions: list_scenarios (list available demos), run_scenario (execute a demo), get_scenario_status (check demo progress), reset_scenario (reset demo state)',
    inputSchema: {
      type: 'object',
      properties: {
        action: {
          type: 'string',
          description: 'The action to perform',
          enum: Object.values(WebsiteDemoRunnerAction)
        },
        data: {
          type: 'object',
          description:
            'Action-specific data. For run_scenario: { scenarioId: "getting-started", step: 1 }. For get_scenario_status: { scenarioId: "getting-started" }. For reset_scenario: { scenarioId: "getting-started" }'
        }
      },
      required: ['action']
    },
    handler: createTrackedHandler(
      'website_demo_runner',
      async (args: z.infer<typeof WebsiteDemoRunnerSchema>): Promise<MCPToolResponse> => {
        try {
          const { action, data } = args

          // Demo scenarios
          const scenarios = {
            'getting-started': {
              title: 'Getting Started with Promptliano',
              steps: [
                { id: 1, title: 'Install Promptliano', command: 'npm install -g @promptliano/cli' },
                { id: 2, title: 'Initialize project', command: 'promptliano init my-project' },
                { id: 3, title: 'Configure MCP', command: 'promptliano mcp setup' },
                { id: 4, title: 'Start using tools', command: 'Open your editor and start coding!' }
              ]
            },
            'project-management': {
              title: 'Project Management Demo',
              steps: [
                { id: 1, title: 'Create a project', command: 'Use project_manager to create' },
                { id: 2, title: 'Add files', command: 'Create and organize your files' },
                { id: 3, title: 'Create tickets', command: 'Use ticket_manager for tasks' },
                { id: 4, title: 'Track progress', command: 'Monitor your development' }
              ]
            },
            'git-workflow': {
              title: 'Git Integration Demo',
              steps: [
                { id: 1, title: 'Check status', command: 'git_manager status' },
                { id: 2, title: 'Stage changes', command: 'git_manager stage_all' },
                { id: 3, title: 'Commit', command: 'git_manager commit' },
                { id: 4, title: 'Push to remote', command: 'git_manager push' }
              ]
            }
          }

          switch (action) {
            case WebsiteDemoRunnerAction.LIST_SCENARIOS: {
              return {
                content: [
                  {
                    type: 'text',
                    text:
                      'Available Demo Scenarios:\n\n' +
                      Object.entries(scenarios)
                        .map(
                          ([id, scenario]) =>
                            `**${id}**: ${scenario.title}\n` +
                            `  Steps: ${scenario.steps.length}\n` +
                            `  ${scenario.steps.map((s) => s.title).join(' → ')}`
                        )
                        .join('\n\n')
                  }
                ]
              }
            }

            case WebsiteDemoRunnerAction.RUN_SCENARIO: {
              const scenarioId = validateDataField<string>(data, 'scenarioId', 'string', '"getting-started"')
              const step = data?.step || 1

              const scenario = scenarios[scenarioId]
              if (!scenario) {
                throw createMCPError(MCPErrorCode.INVALID_PARAMS, `Unknown scenario: ${scenarioId}`)
              }

              const currentStep = scenario.steps[step - 1]
              if (!currentStep) {
                return {
                  content: [
                    {
                      type: 'text',
                      text: `Demo "${scenario.title}" completed! 🎉\n\n` + 'All steps have been executed successfully.'
                    }
                  ]
                }
              }

              const nextStep = step < scenario.steps.length ? step + 1 : null

              return {
                content: [
                  {
                    type: 'text',
                    text:
                      `Running: ${scenario.title}\n\n` +
                      `Step ${step}/${scenario.steps.length}: ${currentStep.title}\n\n` +
                      `\`\`\`bash\n${currentStep.command}\n\`\`\`\n\n` +
                      `Progress: ${'█'.repeat(step)}${'░'.repeat(scenario.steps.length - step)} ${Math.round((step / scenario.steps.length) * 100)}%\n\n` +
                      (nextStep ? `Next: Run with step: ${nextStep}` : 'Demo complete!')
                  }
                ]
              }
            }

            case WebsiteDemoRunnerAction.GET_SCENARIO_STATUS: {
              const scenarioId = validateDataField<string>(data, 'scenarioId', 'string', '"getting-started"')

              // In a real implementation, this would track actual progress
              return {
                content: [
                  {
                    type: 'text',
                    text:
                      `Scenario "${scenarioId}" status:\n` +
                      `- Started: Yes\n` +
                      `- Current Step: 2/4\n` +
                      `- Completion: 50%\n` +
                      `- Last Activity: 2 minutes ago`
                  }
                ]
              }
            }

            case WebsiteDemoRunnerAction.RESET_SCENARIO: {
              const scenarioId = validateDataField<string>(data, 'scenarioId', 'string', '"getting-started"')

              return {
                content: [
                  {
                    type: 'text',
                    text: `Scenario "${scenarioId}" has been reset to the beginning.`
                  }
                ]
              }
            }

            default:
              throw createMCPError(MCPErrorCode.UNKNOWN_ACTION, `Unknown action: ${action}`, {
                action,
                validActions: Object.values(WebsiteDemoRunnerAction)
              })
          }
        } catch (error) {
          const mcpError =
            error instanceof MCPError
              ? error
              : MCPError.fromError(error, { tool: 'website_demo_runner', action: args.action })
          return formatMCPErrorResponse(mcpError)
        }
      }
    )
  },

  // Documentation Search Tool
  {
    name: 'documentation_search',
    description:
      'Search and retrieve Promptliano documentation. Actions: search (search docs), get_categories (list categories), get_article (get specific article), suggest_related (get related articles)',
    inputSchema: {
      type: 'object',
      properties: {
        action: {
          type: 'string',
          description: 'The action to perform',
          enum: Object.values(DocumentationSearchAction)
        },
        data: {
          type: 'object',
          description:
            'Action-specific data. For search: { query: "how to setup MCP", filters: { category: "getting-started", difficulty: "beginner" } }. For get_article: { articleId: "mcp-setup-guide" }. For suggest_related: { articleId: "mcp-setup-guide", limit: 5 }'
        }
      },
      required: ['action']
    },
    handler: createTrackedHandler(
      'documentation_search',
      async (args: z.infer<typeof DocumentationSearchSchema>): Promise<MCPToolResponse> => {
        try {
          const { action, data } = args

          // Mock documentation data
          const categories = [
            { id: 'getting-started', title: 'Getting Started', articles: 12 },
            { id: 'mcp-integration', title: 'MCP Integration', articles: 8 },
            { id: 'api-reference', title: 'API Reference', articles: 24 },
            { id: 'troubleshooting', title: 'Troubleshooting', articles: 15 }
          ]

          const articles = [
            {
              id: 'mcp-setup-guide',
              title: 'MCP Setup Guide',
              category: 'getting-started',
              summary: 'Complete guide to setting up Promptliano MCP with your editor',
              difficulty: 'beginner',
              readingTime: 5
            },
            {
              id: 'mcp-tools-overview',
              title: 'MCP Tools Overview',
              category: 'mcp-integration',
              summary: 'Learn about all available MCP tools in Promptliano',
              difficulty: 'intermediate',
              readingTime: 10
            },
            {
              id: 'troubleshooting-connection',
              title: 'Troubleshooting MCP Connection Issues',
              category: 'troubleshooting',
              summary: 'Common MCP connection problems and their solutions',
              difficulty: 'intermediate',
              readingTime: 7
            }
          ]

          switch (action) {
            case DocumentationSearchAction.SEARCH: {
              const query = validateDataField<string>(data, 'query', 'string', '"how to setup"')
              const filters = data?.filters || {}

              // Simple search simulation
              const results = articles.filter((article) => {
                const matchesQuery =
                  article.title.toLowerCase().includes(query.toLowerCase()) ||
                  article.summary.toLowerCase().includes(query.toLowerCase())
                const matchesCategory = !filters.category || article.category === filters.category
                const matchesDifficulty = !filters.difficulty || article.difficulty === filters.difficulty

                return matchesQuery && matchesCategory && matchesDifficulty
              })

              return {
                content: [
                  {
                    type: 'text',
                    text:
                      `Search Results for "${query}":\n\n` +
                      (results.length > 0
                        ? results
                            .map(
                              (r) =>
                                `**${r.title}**\n` +
                                `Category: ${r.category} | Difficulty: ${r.difficulty} | ${r.readingTime} min read\n` +
                                `${r.summary}\n`
                            )
                            .join('\n')
                        : 'No results found. Try different keywords or filters.')
                  }
                ]
              }
            }

            case DocumentationSearchAction.GET_CATEGORIES: {
              return {
                content: [
                  {
                    type: 'text',
                    text:
                      'Documentation Categories:\n\n' +
                      categories.map((c) => `**${c.title}** (${c.id})\n` + `  Articles: ${c.articles}`).join('\n\n')
                  }
                ]
              }
            }

            case DocumentationSearchAction.GET_ARTICLE: {
              const articleId = validateDataField<string>(data, 'articleId', 'string', '"mcp-setup-guide"')

              const article = articles.find((a) => a.id === articleId)
              if (!article) {
                throw createMCPError(MCPErrorCode.NOT_FOUND, `Article not found: ${articleId}`)
              }

              return {
                content: [
                  {
                    type: 'text',
                    text:
                      `# ${article.title}\n\n` +
                      `**Category:** ${article.category}\n` +
                      `**Difficulty:** ${article.difficulty}\n` +
                      `**Reading Time:** ${article.readingTime} minutes\n\n` +
                      `## Summary\n${article.summary}\n\n` +
                      `## Content\n[Full article content would be loaded here]\n\n` +
                      `---\n*Use suggest_related action to find similar articles*`
                  }
                ]
              }
            }

            case DocumentationSearchAction.SUGGEST_RELATED: {
              const articleId = validateDataField<string>(data, 'articleId', 'string', '"mcp-setup-guide"')
              const limit = data?.limit || 3

              // Find related articles (simplified logic)
              const currentArticle = articles.find((a) => a.id === articleId)
              if (!currentArticle) {
                throw createMCPError(MCPErrorCode.NOT_FOUND, `Article not found: ${articleId}`)
              }

              const related = articles
                .filter(
                  (a) =>
                    a.id !== articleId &&
                    (a.category === currentArticle.category || a.difficulty === currentArticle.difficulty)
                )
                .slice(0, limit)

              return {
                content: [
                  {
                    type: 'text',
                    text:
                      `Related Articles for "${currentArticle.title}":\n\n` +
                      related.map((r) => `- **${r.title}** (${r.category})\n  ${r.summary}`).join('\n\n')
                  }
                ]
              }
            }

            default:
              throw createMCPError(MCPErrorCode.UNKNOWN_ACTION, `Unknown action: ${action}`, {
                action,
                validActions: Object.values(DocumentationSearchAction)
              })
          }
        } catch (error) {
          const mcpError =
            error instanceof MCPError
              ? error
              : MCPError.fromError(error, { tool: 'documentation_search', action: args.action })
          return formatMCPErrorResponse(mcpError)
        }
      }
    )
  }
]

// Helper functions for consolidated tools
export type ConsolidatedToolNames = (typeof CONSOLIDATED_TOOLS)[number]['name']

export function getConsolidatedToolByName(name: string): MCPToolDefinition | undefined {
  return CONSOLIDATED_TOOLS.find((tool) => tool.name === name)
}

export function getAllConsolidatedToolNames(): string[] {
  return CONSOLIDATED_TOOLS.map((tool) => tool.name)
}

export function getAllConsolidatedTools(): readonly MCPToolDefinition[] {
  return CONSOLIDATED_TOOLS
}<|MERGE_RESOLUTION|>--- conflicted
+++ resolved
@@ -3204,13 +3204,7 @@
                   content: [{ type: 'text', text: dryRun ? 'No worktrees would be pruned' : 'No worktrees pruned' }]
                 }
               }
-<<<<<<< HEAD
               const text = dryRun ? `Would prune:\n${pruned.join('\n')}` : `Pruned:\n${pruned.join('\n')}`
-=======
-              const text = dryRun
-                ? `Would prune:\n${pruned.join('\n')}`
-                : `Pruned:\n${pruned.join('\n')}`
->>>>>>> daa90b92
               return { content: [{ type: 'text', text }] }
             }
 
@@ -3334,15 +3328,7 @@
               const { createTabNameGenerationService } = await import('@promptliano/services')
               const tabNameService = createTabNameGenerationService()
 
-<<<<<<< HEAD
               const result = await tabNameService.generateUniqueTabName(validProjectId, tabData, existingNames)
-=======
-              const result = await tabNameService.generateUniqueTabName(
-                validProjectId,
-                tabData,
-                existingNames
-              )
->>>>>>> daa90b92
 
               return {
                 content: [
@@ -3540,18 +3526,12 @@
                 content: [
                   {
                     type: 'text',
-<<<<<<< HEAD
                     text: `Found ${jobs.length} jobs:\n${jobs
                       .map(
                         (job) =>
                           `- Job ${job.id}: ${job.type} (${job.status}) - Created ${new Date(job.created).toISOString()}`
                       )
                       .join('\n')}`
-=======
-                    text: `Found ${jobs.length} jobs:\n${jobs.map(job =>
-                      `- Job ${job.id}: ${job.type} (${job.status}) - Created ${new Date(job.created).toISOString()}`
-                    ).join('\n')}`
->>>>>>> daa90b92
                   }
                 ]
               }
@@ -3718,17 +3698,8 @@
       async (args: z.infer<typeof FileSummarizationManagerSchema>): Promise<MCPToolResponse> => {
         try {
           const { action, projectId, data } = args
-<<<<<<< HEAD
           const { fileSummarizationTracker, fileGroupingService, enhancedSummarizationService, getProjectFiles } =
             await import('@promptliano/services')
-=======
-          const {
-            fileSummarizationTracker,
-            fileGroupingService,
-            enhancedSummarizationService,
-            getProjectFiles
-          } = await import('@promptliano/services')
->>>>>>> daa90b92
 
           switch (action) {
             case FileSummarizationManagerAction.IDENTIFY_UNSUMMARIZED: {
@@ -3752,7 +3723,6 @@
               const totalFiles = fileMap.size
 
               return {
-<<<<<<< HEAD
                 content: [
                   {
                     type: 'text',
@@ -3766,17 +3736,6 @@
                         .join('\n')}${totalFiles > 20 ? `\n... and ${totalFiles - 20} more` : ''}`
                   }
                 ]
-=======
-                content: [{
-                  type: 'text',
-                  text: `Found ${totalFiles} files needing summarization:\n` +
-                    `- Unsummarized: ${unsummarizedFiles.length}\n` +
-                    `- Stale: ${staleFiles.length}\n\n` +
-                    `Files:\n${Array.from(fileMap.values()).slice(0, 20).map(f =>
-                      `- ${f.path} (${f.size ? `${(f.size / 1024).toFixed(1)}KB` : 'unknown size'})`
-                    ).join('\n')}${totalFiles > 20 ? `\n... and ${totalFiles - 20} more` : ''}`
-                }]
->>>>>>> daa90b92
               }
             }
 
@@ -3789,7 +3748,6 @@
                 }
               }
 
-<<<<<<< HEAD
               const groups = fileGroupingService.groupFilesByStrategy(files, options.strategy || 'mixed', {
                 maxGroupSize: options.maxGroupSize || 10,
                 priorityThreshold: options.priorityThreshold || 3
@@ -3814,29 +3772,6 @@
                       (groups.length > 10 ? `\n... and ${groups.length - 10} more groups` : '')
                   }
                 ]
-=======
-              const groups = fileGroupingService.groupFilesByStrategy(
-                files,
-                options.strategy || 'mixed',
-                {
-                  maxGroupSize: options.maxGroupSize || 10,
-                  priorityThreshold: options.priorityThreshold || 3
-                }
-              )
-
-              return {
-                content: [{
-                  type: 'text',
-                  text: `Created ${groups.length} file groups using ${options.strategy || 'mixed'} strategy:\n\n` +
-                    groups.slice(0, 10).map(g =>
-                      `Group: ${g.name}\n` +
-                      `- Files: ${g.fileIds.length}\n` +
-                      `- Priority: ${g.priority.toFixed(2)}\n` +
-                      `- Estimated tokens: ${g.estimatedTokens || 'unknown'}\n`
-                    ).join('\n') +
-                    (groups.length > 10 ? `\n... and ${groups.length - 10} more groups` : '')
-                }]
->>>>>>> daa90b92
               }
             }
 
@@ -3855,14 +3790,7 @@
               }
 
               // Start async batch process
-<<<<<<< HEAD
               const iterator = enhancedSummarizationService.batchSummarizeWithProgress(projectId, batchOptions)
-=======
-              const iterator = enhancedSummarizationService.batchSummarizeWithProgress(
-                projectId,
-                batchOptions
-              )
->>>>>>> daa90b92
 
               // Get first progress update
               const firstProgress = await iterator.next()
@@ -3905,12 +3833,8 @@
                   ? projectProgress.endTime - projectProgress.startTime
                   : Date.now() - projectProgress.startTime
 
-<<<<<<< HEAD
                 text +=
                   `Current batch progress:\n` +
-=======
-                text += `Current batch progress:\n` +
->>>>>>> daa90b92
                   `- Batch ID: ${projectProgress.batchId}\n` +
                   `- Status: ${projectProgress.status}\n` +
                   `- Files: ${projectProgress.processedFiles}/${projectProgress.totalFiles} (${Math.round((projectProgress.processedFiles / projectProgress.totalFiles) * 100)}%)\n` +
@@ -3964,7 +3888,6 @@
               const stats = await fileSummarizationTracker.getSummarizationStats(projectId)
 
               return {
-<<<<<<< HEAD
                 content: [
                   {
                     type: 'text',
@@ -3983,23 +3906,6 @@
                         .join('\n')
                   }
                 ]
-=======
-                content: [{
-                  type: 'text',
-                  text: `File summarization statistics for project ${projectId}:\n\n` +
-                    `Total files: ${stats.totalFiles}\n` +
-                    `Summarized: ${stats.summarizedFiles} (${Math.round(stats.summarizedFiles / stats.totalFiles * 100)}%)\n` +
-                    `Unsummarized: ${stats.unsummarizedFiles}\n` +
-                    `Stale: ${stats.staleFiles}\n` +
-                    `Failed: ${stats.failedFiles}\n\n` +
-                    `Average tokens per file: ${stats.averageTokensPerFile}\n` +
-                    `Last batch run: ${stats.lastBatchRun ? new Date(stats.lastBatchRun).toLocaleString() : 'Never'}\n\n` +
-                    `Files by status:\n` +
-                    Object.entries(stats.filesByStatus)
-                      .map(([status, count]) => `- ${status}: ${count}`)
-                      .join('\n')
-                }]
->>>>>>> daa90b92
               }
             }
 
