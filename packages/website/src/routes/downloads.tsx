--- conflicted
+++ resolved
@@ -122,76 +122,13 @@
           <div className='text-center mb-12'>
             <h1 className='text-4xl md:text-5xl font-bold mb-4'>Install Promptliano</h1>
             <p className='text-lg text-muted-foreground max-w-2xl mx-auto'>
-<<<<<<< HEAD
               Get started with Promptliano in seconds with our one-command installer, or download platform-specific
               binaries.
-=======
-              Get started with Promptliano in seconds with our one-command installer, or download platform-specific binaries.
->>>>>>> 14284f7e
             </p>
           </div>
         </AnimateOnScroll>
 
         {/* Quick Install Section */}
-<<<<<<< HEAD
-=======
-        <AnimateOnScroll>
-          <GlassCard className='p-8 mb-12 max-w-4xl mx-auto bg-green-500/5 border-green-500/20'>
-            <div className='flex items-start gap-4'>
-              <div className='p-3 rounded-lg bg-green-500/10'>
-                <Terminal className='h-6 w-6 text-green-500' />
-              </div>
-              <div className='flex-1'>
-                <h2 className='text-2xl font-semibold mb-3 flex items-center gap-3'>
-                  Quick Install
-                  <span className='text-sm bg-green-500/10 text-green-500 px-3 py-1 rounded-full'>Recommended</span>
-                </h2>
-                <p className='text-muted-foreground mb-4'>
-                  The fastest way to get started. This command will download, install, and configure everything for you:
-                </p>
-                <CodeBlock
-                  code='npx promptliano@latest'
-                  language='bash'
-                  showLineNumbers={false}
-                  className='text-lg'
-                />
-                <div className='mt-4 grid md:grid-cols-2 gap-3'>
-                  <div className='flex items-start gap-2'>
-                    <CheckCircle className='h-4 w-4 text-green-500 mt-0.5 flex-shrink-0' />
-                    <div className='text-sm text-muted-foreground'>
-                      <span className='font-medium'>Automatic Setup</span>
-                      <p className='text-xs'>Downloads and installs Promptliano</p>
-                    </div>
-                  </div>
-                  <div className='flex items-start gap-2'>
-                    <CheckCircle className='h-4 w-4 text-green-500 mt-0.5 flex-shrink-0' />
-                    <div className='text-sm text-muted-foreground'>
-                      <span className='font-medium'>MCP Configuration</span>
-                      <p className='text-xs'>Sets up AI editor integration</p>
-                    </div>
-                  </div>
-                  <div className='flex items-start gap-2'>
-                    <CheckCircle className='h-4 w-4 text-green-500 mt-0.5 flex-shrink-0' />
-                    <div className='text-sm text-muted-foreground'>
-                      <span className='font-medium'>Always Latest Version</span>
-                      <p className='text-xs'>Uses @latest for newest features</p>
-                    </div>
-                  </div>
-                  <div className='flex items-start gap-2'>
-                    <CheckCircle className='h-4 w-4 text-green-500 mt-0.5 flex-shrink-0' />
-                    <div className='text-sm text-muted-foreground'>
-                      <span className='font-medium'>Cross-Platform</span>
-                      <p className='text-xs'>Works on macOS, Windows, Linux</p>
-                    </div>
-                  </div>
-                </div>
-              </div>
-            </div>
-          </GlassCard>
-        </AnimateOnScroll>
-
-        {/* Tauri Coming Soon Notice */}
->>>>>>> 14284f7e
         <AnimateOnScroll>
           <GlassCard className='p-8 mb-12 max-w-4xl mx-auto bg-green-500/5 border-green-500/20'>
             <div className='flex items-start gap-4'>
@@ -242,7 +179,6 @@
           </GlassCard>
         </AnimateOnScroll>
 
-<<<<<<< HEAD
         {/* Tauri Coming Soon Notice */}
         <AnimateOnScroll>
           <GlassCard className='p-6 mb-8 max-w-4xl mx-auto bg-primary/5 border-primary/20'>
@@ -261,8 +197,6 @@
             </div>
           </GlassCard>
         </AnimateOnScroll>
-=======
->>>>>>> 14284f7e
 
         {/* Quick Start Info */}
         <AnimateOnScroll>
@@ -285,20 +219,10 @@
         <AnimateOnScroll>
           <GlassCard className='p-8 max-w-4xl mx-auto'>
             <h2 className='text-2xl font-bold mb-6'>Need More Options?</h2>
-<<<<<<< HEAD
-
-=======
-            
->>>>>>> 14284f7e
             <div className='space-y-4'>
               <p className='text-muted-foreground'>
                 Looking for platform-specific binaries or manual installation options?
               </p>
-<<<<<<< HEAD
-
-=======
-              
->>>>>>> 14284f7e
               <div className='space-y-2'>
                 <a href='/docs/download-installation' className='text-primary hover:underline flex items-center gap-2'>
                   View Manual Installation Guide
