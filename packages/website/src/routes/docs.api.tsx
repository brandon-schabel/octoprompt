--- conflicted
+++ resolved
@@ -86,11 +86,7 @@
                 <CodeTerminal
                   code={`{
   "project": {
-<<<<<<< HEAD
     "id": 1754111018844,
-=======
-    "id": 1753220774680,
->>>>>>> 14284f7e
     "name": "E-Commerce Platform",
     "path": "/Users/dev/projects/ecommerce",
     "currentBranch": "feature/checkout"
@@ -238,11 +234,7 @@
                 <CodeTerminal
                   code={`{
   "id": 456,
-<<<<<<< HEAD
   "projectId": 1754111018844,
-=======
-  "projectId": 1753220774680,
->>>>>>> 14284f7e
   "title": "Implement user authentication",
   "overview": "Add login/logout functionality with JWT tokens",
   "priority": "high",
@@ -252,11 +244,6 @@
 }`}
                   language='json'
                 />
-<<<<<<< HEAD
-
-=======
-                
->>>>>>> 14284f7e
                 <p className='text-sm text-muted-foreground mt-6 mb-3'>AI Request (Auto-Generate Tasks):</p>
                 <CodeTerminal
                   code={`mcp__promptliano__ticket_manager(
@@ -480,11 +467,7 @@
 }`}
                   language='json'
                 />
-<<<<<<< HEAD
-
-=======
-                
->>>>>>> 14284f7e
+
                 <p className='text-sm text-muted-foreground mt-6 mb-3'>AI Request (List Worktrees):</p>
                 <CodeTerminal
                   code={`mcp__promptliano__git_manager(
