--- conflicted
+++ resolved
@@ -2,11 +2,7 @@
 import { SeoMetadata } from '@/schemas/seo.schemas'
 import { GlassCard } from '@/components/ui/glass-card'
 import { CodeBlock } from '@/components/docs'
-<<<<<<< HEAD
 import { FeatureScreenshot, DownloadButton } from '@/components/ui'
-=======
-import { FeatureScreenshot } from '@/components/ui'
->>>>>>> a384e842
 
 export const Route = createFileRoute('/docs/getting-started')({
   loader: () => {
@@ -174,7 +170,6 @@
             />
           </GlassCard>
 
-<<<<<<< HEAD
           <GlassCard className='p-6'>
             <h3 className='text-lg font-medium mb-3'>📝 Prompt Library</h3>
             <p className='text-sm text-muted-foreground mb-3'>
@@ -209,36 +204,6 @@
             <a href='/integrations' className='text-primary text-sm hover:underline'>View integration guides →</a>
           </GlassCard>
         </div>
-=======
-        <CodeBlock
-          code={`{
-  "project": {
-    "name": "My Project",
-    "description": "A sample project",
-    "excludePatterns": ["node_modules", ".git", "dist"]
-  },
-  "ai": {
-    "maxTokens": 10000,
-    "temperature": 0.7
-  },
-  "git": {
-    "autoCommit": false,
-    "commitMessageTemplate": "feat: {description}"
-  }
-}`}
-          language='json'
-          filename='.promptliano/config.json'
-          showLineNumbers
-        />
-        
-        <FeatureScreenshot
-          src='/assets/screenshots/settings-dialog.webp'
-          alt='Settings Dialog'
-          title='Configure Your Preferences'
-          description='Customize Promptliano settings through the UI or configuration files'
-          layout='centered'
-        />
->>>>>>> a384e842
       </section>
 
       <GlassCard className='p-8 bg-primary/5 border-primary/20'>
