export {
  useGetProjects,
  useGetProject,
  useGetProjectFiles,
  useGetProjectSummary,
  useCreateProject,
  useUpdateProject,
  useDeleteProject,
  useSyncProject,
  useRefreshProject,
  useSuggestFiles,
  useSummarizeProjectFiles,
  useRemoveSummaries,
  useOptimizeUserInput,
<<<<<<< HEAD
  useInvalidateProjects,
  useUpdateFileContent
} from '../api'
=======
  useInvalidateProjects
} from '../api-hooks'
>>>>>>> 4d70627e

// Type re-exports for backward compatibility
export type {
  CreateProjectBody as CreateProjectInput,
  UpdateProjectBody as UpdateProjectInput
} from '@octoprompt/schemas'

import type { z } from 'zod'
import type {
  SummarizeFilesBodySchema,
  RemoveSummariesBodySchema,
  SuggestFilesBodySchema
} from '@octoprompt/schemas'

export type SummarizeFilesInput = z.infer<typeof SummarizeFilesBodySchema>
export type RemoveSummariesInput = z.infer<typeof RemoveSummariesBodySchema>
export type SuggestFilesInput = z.infer<typeof SuggestFilesBodySchema>

// Legacy aliases for hooks that had different names
export { useSuggestFiles as useFindSuggestedFiles } from '../api-hooks'
export { useRemoveSummaries as useRemoveSummariesFromFiles } from '../api-hooks'<|MERGE_RESOLUTION|>--- conflicted
+++ resolved
@@ -12,14 +12,8 @@
   useSummarizeProjectFiles,
   useRemoveSummaries,
   useOptimizeUserInput,
-<<<<<<< HEAD
-  useInvalidateProjects,
-  useUpdateFileContent
-} from '../api'
-=======
   useInvalidateProjects
 } from '../api-hooks'
->>>>>>> 4d70627e
 
 // Type re-exports for backward compatibility
 export type {
@@ -28,11 +22,7 @@
 } from '@octoprompt/schemas'
 
 import type { z } from 'zod'
-import type {
-  SummarizeFilesBodySchema,
-  RemoveSummariesBodySchema,
-  SuggestFilesBodySchema
-} from '@octoprompt/schemas'
+import type { SummarizeFilesBodySchema, RemoveSummariesBodySchema, SuggestFilesBodySchema } from '@octoprompt/schemas'
 
 export type SummarizeFilesInput = z.infer<typeof SummarizeFilesBodySchema>
 export type RemoveSummariesInput = z.infer<typeof RemoveSummariesBodySchema>
