import { forwardRef, useState, useEffect, useRef, useImperativeHandle, useMemo } from 'react'
import { useForm } from 'react-hook-form'
import { zodResolver } from '@hookform/resolvers/zod'
import { useHotkeys } from 'react-hotkeys-hook'
import { toast } from 'sonner'
import { cn } from '@/lib/utils'
import { useNavigate } from "@tanstack/react-router"
import { v4 as uuidv4 } from 'uuid'

import { Button } from '@ui'
import { Progress } from '@ui'
import { ExpandableTextarea } from '@/components/expandable-textarea'
import { PromptsList, type PromptsListRef } from '@/components/projects/prompts-list'
import { PromptDialog } from '@/components/projects/prompt-dialog'
import { useCreatePrompt, useUpdatePrompt, useDeletePrompt, useGetProjectPrompts } from '@/hooks/api/use-prompts-api'
import { buildPromptContent, calculateTotalTokens, promptSchema } from 'shared/src/utils/projects-utils'
import { useCopyClipboard } from '@/hooks/utility-hooks/use-copy-clipboard'
import { useUpdateActiveProjectTab } from '@/hooks/api/global-state/updaters'
import { ShortcutDisplay } from '@/components/app-shortcut-display'
import { InfoTooltip } from '@/components/info-tooltip'
import { useProjectTabField } from '@/hooks/api/global-state/global-state-utility-hooks'
import { useSelectedFiles } from '@/hooks/utility-hooks/use-selected-files'
import { z } from 'zod'
import { SuggestedFilesDialog } from '../suggest-files-dialog'
import { VerticalResizablePanel } from '@ui'
import { useActiveChatId, useActiveProjectTab } from '@/hooks/api/use-state-api'
import { useSuggestFiles } from '@/hooks/api/use-gen-ai-api'
import { Chat, ProjectFile } from '@/hooks/generated'
import { useCreateChat } from '@/hooks/api/use-chat-api'
import { useLocalStorage } from '@/hooks/utility-hooks/use-local-storage'
<<<<<<< HEAD
import { Binoculars, Bot, Copy, History, ListChecks, MessageCircleCode, RefreshCw, Search } from 'lucide-react'
import { useRunAgentCoder, useGetAgentCoderRunLogs, useListAgentCoderRuns, useGetAgentCoderRunData } from '@/hooks/api/use-agent-coder-api'
import { Dialog, DialogContent, DialogHeader, DialogTitle, DialogFooter, DialogClose } from '@/components/ui/dialog'
import { Tabs, TabsContent, TabsList, TabsTrigger } from "@/components/ui/tabs"
=======
import { Binoculars, Bot, Copy, ListChecks, MessageCircleCode, RefreshCw, Search } from 'lucide-react'
import { useRunAgentCoder, useGetAgentCoderLog } from '@/hooks/api/use-agent-coder-api'
import { Dialog, DialogContent, DialogHeader, DialogTitle, DialogFooter, DialogClose } from '@/components/ui/dialog'
>>>>>>> b336c937

export type PromptOverviewPanelRef = {
    focusPrompt: () => void
}

interface PromptOverviewPanelProps {
    className?: string
}

export const PromptOverviewPanel = forwardRef<PromptOverviewPanelRef, PromptOverviewPanelProps>(
    function PromptOverviewPanel({ className }, ref) {
        const [activeProjectTabState, setActiveProjectTab, activeProjectTabId] = useActiveProjectTab()
        const updateActiveProjectTab = useUpdateActiveProjectTab()

        // Log Dialog State
        const [isLogDialogOpen, setIsLogDialogOpen] = useState(false);
<<<<<<< HEAD
        const [currentAgentJobId, setCurrentAgentJobId] = useState<string | undefined>(undefined);

        // Agent Runs Dialog State
        const [isAgentRunsDialogOpen, setIsAgentRunsDialogOpen] = useState(false);
=======
        const [currentLogId, setCurrentLogId] = useState<string | undefined>(undefined);
>>>>>>> b336c937

        // Read selected prompts & user prompt from store
        const { data: selectedPrompts = [] } = useProjectTabField('selectedPrompts', activeProjectTabId || '')
        const { data: globalUserPrompt = '' } = useProjectTabField('userPrompt', activeProjectTabId || '')
        const { data: contextLimit = 128000 } = useProjectTabField('contextLimit', activeProjectTabId || '')
        const [suggestedFiles, setSuggestedFiles] = useState<ProjectFile[]>([])

        // Keep a local copy of userPrompt so that typing is instantly reflected in the textarea
        const [localUserPrompt, setLocalUserPrompt] = useState(globalUserPrompt)
        const createChatMutation = useCreateChat();
        const [, setInitialChatContent] = useLocalStorage('initial-chat-content', '')
        const [, setActiveChatId] = useActiveChatId()
        const navigate = useNavigate()


        // Update localUserPrompt if global changes externally
        useEffect(() => {
            if (globalUserPrompt !== localUserPrompt) {
                setLocalUserPrompt(globalUserPrompt)
            }
        }, [globalUserPrompt])

        // Sync localUserPrompt back to the global store after a short delay
        useEffect(() => {
            const timer = setTimeout(() => {
                if (localUserPrompt !== globalUserPrompt) {
                    updateActiveProjectTab({ userPrompt: localUserPrompt })
                }
            }, 500)
            return () => clearTimeout(timer)
        }, [localUserPrompt, globalUserPrompt])

        // Prompt creation/editing dialog states
        const [promptDialogOpen, setPromptDialogOpen] = useState(false)
        const [editPromptId, setEditPromptId] = useState<string | null>(null)

        // Load the project's prompts
        const { data: promptData } = useGetProjectPrompts(activeProjectTabState?.selectedProjectId || '')
        const createPromptMutation = useCreatePrompt(activeProjectTabState?.selectedProjectId || '')
        const updatePromptMutation = useUpdatePrompt(activeProjectTabState?.selectedProjectId || '')

        // Read selected files
        const { selectedFiles, projectFileMap, } = useSelectedFiles()


        // Calculate total tokens
        const totalTokens = useMemo(() => {
            return calculateTotalTokens(
                promptData,
                selectedPrompts,
                localUserPrompt,
                selectedFiles,
                projectFileMap
            )
        }, [promptData, selectedPrompts, localUserPrompt, selectedFiles, projectFileMap])

        const usagePercentage = contextLimit > 0 ? (totalTokens / contextLimit) * 100 : 0

        // For copying to clipboard
        const { copyToClipboard } = useCopyClipboard()

        // IMPORTANT: We read from the textarea ref to guarantee we have the freshest user input.
        const promptInputRef = useRef<HTMLTextAreaElement>(null)

        // "Find suggested files" example
        const findSuggestedFilesMutation = useSuggestFiles(activeProjectTabState?.selectedProjectId || '')
        const [showSuggestions, setShowSuggestions] = useState(false)

        const runAgentCoderMutation = useRunAgentCoder(activeProjectTabState?.selectedProjectId || '');

        // Fetch Agent Logs - Only enable when the dialog is open
<<<<<<< HEAD
        const { data: logData, isLoading: isLogLoading, isError: isLogError, error: logError, refetch: refetchLogs } = useGetAgentCoderRunLogs(
            currentAgentJobId,
=======
        const { data: logData, isLoading: isLogLoading, isError: isLogError, error: logError, refetch: refetchLogs } = useGetAgentCoderLog(
            currentLogId,
>>>>>>> b336c937
            { enabled: isLogDialogOpen }
        );

        const buildFullProjectContext = () => {
            const finalUserPrompt = promptInputRef.current?.value ?? localUserPrompt

            return buildPromptContent({
                promptData,
                selectedPrompts,
                userPrompt: finalUserPrompt,
                selectedFiles,
                fileMap: projectFileMap,
            })

        }
        const handleCopyAll = () => {
            copyToClipboard(buildFullProjectContext(), {
                successMessage: 'All content copied',
                errorMessage: 'Copy failed',
            })
        }

        const handleFindSuggestions = () => {
            // If localUserPrompt is empty, ask user to type something
            if (!localUserPrompt.trim()) {
                alert('Please enter a prompt!')
                return
            }
            findSuggestedFilesMutation.mutate({ userInput: `Please suggest files for the following prompt: ${localUserPrompt}` }, {
                onSuccess: (resp) => {
                    console.log('resp', resp)
                    if (resp?.data?.success && resp.data?.recommendedFileIds) {
                        const files = resp.data.recommendedFileIds.map(id => {
                            const file = projectFileMap.get(id)
                            console.log('file', file)
                            console.log('projectFileMap', projectFileMap)
                            if (file) {
                                return file
                            }

                            return null
                        }).filter(Boolean) as ProjectFile[]

                        console.log('files', files)
                        console.log('suggestedFiles', suggestedFiles)
                        setSuggestedFiles(files)
                        setShowSuggestions(true)
                    }
                },
            })
        }

        // React Hook Form for creating/editing prompts
        const promptForm = useForm<z.infer<typeof promptSchema>>({
            resolver: zodResolver(promptSchema),
            defaultValues: { name: '', content: '' },
        })

        useEffect(() => {
            if (editPromptId && promptData?.data) {
                const p = promptData.data.find(x => x.id === editPromptId)
                if (p) {
                    promptForm.setValue('name', p.name)
                    promptForm.setValue('content', p.content)
                }
            } else {
                promptForm.reset()
            }
        }, [editPromptId, promptData?.data])

        async function handleCreatePrompt(values: z.infer<typeof promptSchema>) {
            if (!activeProjectTabState?.selectedProjectId) return
            const result = await createPromptMutation.mutateAsync({
                body: {
                    projectId: activeProjectTabState.selectedProjectId,
                    name: values.name,
                    content: values.content,
                }
            })

            // @ts-ignore
            if (result.success) {
                toast.success('Prompt created')
                setPromptDialogOpen(false)
            }
        }

        async function handleUpdatePromptContent(promptId: string, updates: { name: string; content: string }) {
            if (!activeProjectTabState?.selectedProjectId) return
            await updatePromptMutation.mutateAsync({ promptId, data: updates })
            toast.success('Prompt updated')
            setPromptDialogOpen(false)
        }

        async function handleChatWithContext() {
            const defaultTitle = `New Chat ${new Date().toLocaleTimeString([], { hour: '2-digit', minute: '2-digit' })}`;
            setInitialChatContent(buildFullProjectContext())

            // without the timeout, the intial content doesn't get set before the navigation to the chat page
            setTimeout(async () => {

                try {
                    const newChat = await createChatMutation.mutateAsync({
                        title: defaultTitle,
                    });
                    // Ensure newChat has an ID (adjust based on actual return type)
                    const newChatId = (newChat)?.data.id; // Type assertion might be needed
                    if (newChatId) {
                        setActiveChatId(newChatId);
                        // navigate to the chat, where the chat page will load the initial content from local storage
                        navigate({ to: '/chat' })

                        toast.success('New chat created');
                    } else {
                        throw new Error("Created chat did not return an ID.");
                    }
                } catch (error) {
                    console.error('Error creating chat:', error);
                    toast.error('Failed to create chat');
                }
                console.log('chat with context')
                // create a new chat with the context as the input
            }, 10)
        }

        // Hotkey for copy
        useHotkeys('mod+shift+c', (e) => {
            e.preventDefault()
            handleCopyAll()
        })

        // Expose focus to parent
        const promptsListRef = useRef<PromptsListRef>(null)
        useImperativeHandle(ref, () => ({
            focusPrompt() {
                promptInputRef.current?.focus()
            },
        }))

        // --- NEW: Agent Coder Handler ---
        const handleRunAgentCoder = () => {
            const finalUserPrompt = promptInputRef.current?.value ?? localUserPrompt;
            const selectedFileIds = selectedFiles
<<<<<<< HEAD
            const newAgentJobId = uuidv4();
=======
>>>>>>> b336c937

            if (!activeProjectTabState?.selectedProjectId) { toast.error("No project selected."); return; }
            if (!finalUserPrompt.trim()) { toast.warning("Please enter a user prompt/instruction."); promptInputRef.current?.focus(); return; }
            if (selectedFileIds.length === 0) { toast.warning("Please select at least one file for context."); return; }

<<<<<<< HEAD
            console.log("Running Agent Coder with:", { projectId: activeProjectTabState.selectedProjectId, userInput: finalUserPrompt, selectedFileIds, runTests: false, agentJobId: newAgentJobId });

            // Set the new job ID and open dialog before mutation starts
            setCurrentAgentJobId(newAgentJobId);
=======
            console.log("Running Agent Coder with:", { projectId: activeProjectTabState.selectedProjectId, userInput: finalUserPrompt, selectedFileIds, runTests: false });

            // Reset log state and open dialog before mutation starts
            setCurrentLogId(undefined);
>>>>>>> b336c937
            setIsLogDialogOpen(true);
            // Trigger initial fetch for latest logs
            refetchLogs();

            runAgentCoderMutation.mutate({
<<<<<<< HEAD
                userInput: finalUserPrompt,
                selectedFileIds
=======
                userInput: finalUserPrompt, selectedFileIds, // runTests: false
            }, {
                onSuccess: (response) => {
                    // On success, update logId to the specific one for this run
                    const logId = response?.data?.logId;
                    if (logId) {
                        setCurrentLogId(logId);
                        // Hook will refetch automatically due to state change
                    } else {
                        console.warn("Agent Coder succeeded but no logId returned.");
                        // Keep logId undefined, log viewer will show latest
                    }
                },
                onError: (error) => {
                    // Attempt to get logId from error details (depends on backend implementation)
                    // Assuming error.details might contain { logId: '...' }
                    // @ts-expect-error - accessing potential property
                    const logIdFromError = error?.response?.data?.error?.details?.logId as string | undefined;
                    if (logIdFromError) {
                        setCurrentLogId(logIdFromError);
                        // Hook will refetch automatically due to state change
                    } else {
                        console.warn("Agent Coder failed, logId not found in error details.");
                        // Keep logId undefined, log viewer will show latest
                    }
                }
>>>>>>> b336c937
            });
        };
        // --- End Agent Coder Handler ---

<<<<<<< HEAD
        // Handler to open agent runs
        const handleOpenAgentRuns = () => {
            setIsAgentRunsDialogOpen(true);
        };

        // Handler for when a run is selected from the runs dialog
        const handleSelectAgentRun = (agentJobId: string) => {
            setCurrentAgentJobId(agentJobId);
            setIsAgentRunsDialogOpen(false);
            setIsLogDialogOpen(true);
        };

=======
>>>>>>> b336c937
        return (
            <div className={cn("flex flex-col h-full overflow-hidden", className)}>
                <SuggestedFilesDialog
                    open={showSuggestions}
                    onClose={() => setShowSuggestions(false)}
                    suggestedFiles={suggestedFiles}
                />

                <div className="flex-1 flex flex-col min-h-0 p-4 overflow-hidden min-w-0">
                    {/* 1) Token usage */}
                    <div className="shrink-0 space-y-2 mb-4 ">
                        <div className="space-y-1">
                            <div className="text-xs text-muted-foreground">
                                {totalTokens} of {contextLimit} tokens used ({usagePercentage.toFixed(0)}%)
                            </div>
                            <Progress value={usagePercentage} variant="danger" />
                        </div>
                    </div>

                    {/* Resizable panels for Prompts List and User Input */}
                    <VerticalResizablePanel
                        topPanel={
                            <PromptsList
                                ref={promptsListRef}
                                projectTabId={activeProjectTabId || 'default'}
                                className="h-full w-full"
                            />
                        }
                        bottomPanel={
                            <div className="flex flex-col h-full w-full">
                                <div className="flex items-center gap-2 mb-2 shrink-0">
                                    <span className="text-sm font-medium">User Input</span>
                                    <InfoTooltip>
                                        <div className="space-y-2">
                                            <p>Shortcuts:</p>
                                            <ul>
                                                <li>
                                                    - <span className="font-medium">Copy All:</span>
                                                    {' '}<ShortcutDisplay shortcut={['mod', 'shift', 'c']} />
                                                </li>
                                            </ul>
                                        </div>
                                    </InfoTooltip>
                                </div>
                                <div className="flex-1 min-h-0 flex flex-col">
                                    <ExpandableTextarea
                                        ref={promptInputRef}
                                        placeholder="Type your user prompt here..."
                                        value={localUserPrompt}
                                        onChange={(val) => setLocalUserPrompt(val)}
                                        className="flex-1 min-h-0 bg-background"
                                    />
                                    <div className="flex gap-2 mt-2 shrink-0 flex-wrap">
                                        <Button onClick={handleCopyAll} size="sm">
                                            <Copy className="h-3.5 w-3.5 mr-1" /> Copy All
                                        </Button>
                                        <Button
                                            onClick={handleFindSuggestions}
                                            disabled={findSuggestedFilesMutation.isPending}
                                            size="sm"
                                        >
                                            {findSuggestedFilesMutation.isPending ?
                                                <>
                                                    <Binoculars className="h-3.5 w-3.5 mr-1 animate-spin" />
                                                    Finding...
                                                </>
                                                : <> <Search className="h-3.5 w-3.5 mr-1" />Suggest Files</>}
<<<<<<< HEAD
                                        </Button>
                                        <Button onClick={handleChatWithContext} size="sm">
                                            <MessageCircleCode className="h-3.5 w-3.5 mr-1" /> Chat
                                        </Button>
                                        <Button onClick={handleRunAgentCoder} disabled={runAgentCoderMutation.isPending} variant="outline" size="sm" className="bg-gradient-to-r from-blue-500/10 via-purple-500/10 to-pink-500/10 border-purple-500/30 hover:border-purple-500/50">
                                            {runAgentCoderMutation.isPending ? <><Bot className="h-3.5 w-3.5 mr-1 animate-spin" /> Running...</> : <> <Bot className="h-3.5 w-3.5 mr-1" />Run Agent</>}
                                        </Button>
                                        <Button onClick={handleOpenAgentRuns} size="sm" variant="ghost">
                                            <History className="h-3.5 w-3.5 mr-1" /> Agent Runs
=======
                                        </Button>
                                        <Button onClick={handleChatWithContext} size="sm">
                                            <MessageCircleCode className="h-3.5 w-3.5 mr-1" /> Chat
>>>>>>> b336c937
                                        </Button>
                                        {false && <Button onClick={handleRunAgentCoder} disabled={runAgentCoderMutation.isPending} variant="outline" size="sm" className="bg-gradient-to-r from-blue-500/10 via-purple-500/10 to-pink-500/10 border-purple-500/30 hover:border-purple-500/50">
                                            {runAgentCoderMutation.isPending ? <><Bot className="h-3.5 w-3.5 mr-1 animate-spin" /> Running...</> : <> <Bot className="h-3.5 w-3.5 mr-1" />Run Agent</>}
                                        </Button>}
                                    </div>
                                </div>
                            </div>
                        }
                        initialTopPanelHeight={55}
                        minTopPanelHeight={15}
                        maxTopPanelHeight={85}
                        storageKey="prompt-panel-height"
                        className="flex-1 min-h-0"
                        resizerClassName="my-1"
                    />
                </div>

                <PromptDialog
                    open={promptDialogOpen}
                    editPromptId={editPromptId}
                    promptForm={promptForm}
                    handleCreatePrompt={handleCreatePrompt}
                    handleUpdatePrompt={async (updates) => {
                        if (!editPromptId) return
                        return handleUpdatePromptContent(editPromptId, updates)
                    }}
                    createPromptPending={createPromptMutation.isPending}
                    updatePromptPending={updatePromptMutation.isPending}
                    onClose={() => setPromptDialogOpen(false)}
                />

                <AgentCoderLogDialog
                    open={isLogDialogOpen}
                    onOpenChange={setIsLogDialogOpen}
<<<<<<< HEAD
                    agentJobId={currentAgentJobId}
=======
                    logId={currentLogId}
>>>>>>> b336c937
                    logData={logData}
                    isLoading={isLogLoading}
                    isError={isLogError}
                    error={logError}
                    refetch={refetchLogs}
                />
<<<<<<< HEAD

                <AgentRunsDialog
                    open={isAgentRunsDialogOpen}
                    onOpenChange={setIsAgentRunsDialogOpen}
                    onSelectRun={handleSelectAgentRun}
                />
            </div >
        )
    }
)

// --- Agent Runs Dialog Component ---
interface AgentRunsDialogProps {
    open: boolean;
    onOpenChange: (open: boolean) => void;
    onSelectRun: (agentJobId: string) => void;
}

function AgentRunsDialog({
    open,
    onOpenChange,
    onSelectRun
}: AgentRunsDialogProps) {
    const { data, isLoading, isError, error, refetch } = useListAgentCoderRuns();
    // Fix the data structure access based on the API response shape
    const runIds = data?.data || [];

    return (
        <Dialog open={open} onOpenChange={onOpenChange}>
            <DialogContent className="sm:max-w-md">
                <DialogHeader>
                    <DialogTitle className="flex items-center justify-between">
                        <span>Agent Runs</span>
                        <Button onClick={() => refetch()} size="sm" variant="ghost" disabled={isLoading}>
                            <RefreshCw className={cn("h-4 w-4", isLoading && "animate-spin")} />
                        </Button>
                    </DialogTitle>
                </DialogHeader>
                <div className="flex-1 min-h-0 overflow-y-auto max-h-[400px] border rounded-md p-2 bg-muted/20">
                    {isLoading && <p className="text-center p-4 text-muted-foreground">Loading runs...</p>}
                    {isError && (
                        <div className="text-center p-4 text-destructive">
                            <p>Error loading runs:</p>
                            <pre className="text-xs whitespace-pre-wrap">{error?.message || 'Unknown error'}</pre>
                        </div>
                    )}
                    {!isLoading && !isError && runIds.length === 0 && (
                        <p className="text-center p-4 text-muted-foreground">No agent runs found.</p>
                    )}
                    {!isLoading && !isError && runIds.length > 0 && (
                        <div className="space-y-1">
                            {runIds.map((jobId: string, index: number) => (
                                <Button
                                    key={jobId}
                                    variant="ghost"
                                    className="w-full justify-start text-left text-xs font-mono"
                                    onClick={() => onSelectRun(jobId)}
                                >
                                    <Bot className="h-3.5 w-3.5 mr-2" /> {jobId}
                                </Button>
                            ))}
                        </div>
                    )}
                </div>
                <DialogFooter>
                    <DialogClose asChild>
                        <Button type="button" variant="outline">
                            Close
                        </Button>
                    </DialogClose>
                </DialogFooter>
            </DialogContent>
        </Dialog>
    );
}

=======
            </div>
        )
    }
)

>>>>>>> b336c937
// --- Agent Coder Log Dialog Component ---
interface AgentCoderLogDialogProps {
    open: boolean;
    onOpenChange: (open: boolean) => void;
<<<<<<< HEAD
    agentJobId: string | undefined;
=======
    logId: string | undefined;
>>>>>>> b336c937
    logData: any; // Type according to actual API response structure
    isLoading: boolean;
    isError: boolean;
    error: Error | null;
    refetch: () => void;
}

function AgentCoderLogDialog({
    open,
    onOpenChange,
<<<<<<< HEAD
    agentJobId,
    logData,
    isLoading: isLogLoading,
    isError: isLogError,
    error: logError,
    refetch: refetchLogs
}: AgentCoderLogDialogProps) {

    // Fetch agent run data when the dialog is open and jobId is present
    const { data: agentRunData, isLoading: isDataLoading, isError: isDataError, error: dataError, refetch: refetchData } = useGetAgentCoderRunData(agentJobId ?? '');

    // Get copy function
    const { copyToClipboard } = useCopyClipboard();

    const logEntries = useMemo(() => {
        if (!logData) return [];
        // Assuming logData comes back as an array from the API now
        if (Array.isArray(logData)) {
            return logData;
        }
        // Handle case where it might still be raw JSONL text (less likely with backend changes)
        if (typeof logData === 'string') {
            try {
                return logData.split('\n').filter(line => line.trim()).map(line => JSON.parse(line));
            } catch (e) {
                console.error("Failed to parse log data string:", e);
                return [{ error: "Failed to parse log data", raw: logData }];
            }
        }
        console.warn("Log data is not an array or string:", logData);
        return [{ error: "Unexpected log data format", raw: logData }]; // Handle unexpected format
    }, [logData]);

    const handleRefresh = () => {
        refetchLogs();
        if (agentJobId) {
            refetchData(); // Refetch data as well
        }
    };

    return (
        <Dialog open={open} onOpenChange={onOpenChange}>
            {/* Increased width and kept height constraints */}
            <DialogContent className="sm:max-w-[85%] md:max-w-[80%] lg:max-w-[75%] xl:max-w-[70%] max-h-[85vh] flex flex-col">
                <DialogHeader className="shrink-0">
                    <DialogTitle className="flex items-center justify-between">
                        <span className="flex items-center gap-2">
                            <span>Agent Coder Run</span>
                            {agentJobId && (
                                <span className="font-mono text-xs bg-muted px-1.5 py-0.5 rounded flex items-center">
                                    {agentJobId} {/* Display full ID */}
                                    <Button
                                        variant="ghost"
                                        size="icon"
                                        className="h-5 w-5 ml-1 text-muted-foreground hover:text-foreground"
                                        onClick={() => copyToClipboard(agentJobId, { successMessage: 'Run ID copied!' })}
                                    >
                                        <Copy className="h-3 w-3" />
                                        <span className="sr-only">Copy Run ID</span>
                                    </Button>
                                </span>
                            )}
                        </span>
                        <Button onClick={handleRefresh} size="sm" variant="ghost" disabled={isLogLoading || isDataLoading}>
                            <RefreshCw className={cn("h-4 w-4", (isLogLoading || isDataLoading) && "animate-spin")} />
                        </Button>
                    </DialogTitle>
                </DialogHeader>

                {/* Use Tabs for Logs and Data */}
                <Tabs defaultValue="logs" className="flex-1 flex flex-col min-h-0">
                    <TabsList className="shrink-0 mb-2">
                        <TabsTrigger value="logs">Logs</TabsTrigger>
                        <TabsTrigger value="data">Data</TabsTrigger>
                    </TabsList>

                    {/* Logs Tab Content */}
                    <TabsContent value="logs" className="flex-1 min-h-0 overflow-y-auto border rounded-md p-2 bg-muted/20">
                        {isLogLoading && <p className="text-center p-4 text-muted-foreground">Loading logs...</p>}
                        {isLogError && (
                            <div className="text-center p-4 text-destructive">
                                <p>Error loading logs:</p>
                                <pre className="text-xs whitespace-pre-wrap">{logError?.message || 'Unknown error'}</pre>
                            </div>
                        )}
                        {!isLogLoading && !isLogError && logEntries.length === 0 && (
                            <p className="text-center p-4 text-muted-foreground">No log entries found.</p>
                        )}
                        {!isLogLoading && !isLogError && logEntries.length > 0 && (
                            <div className="space-y-1 font-mono text-xs">
                                {logEntries.map((entry, index) => (
                                    <div key={index} className="whitespace-pre-wrap break-words border-b border-muted/50 pb-1 mb-1">
                                        {/* Improved rendering - customize as needed */}
                                        {entry.timestamp && <span className="text-muted-foreground mr-2">[{new Date(entry.timestamp).toLocaleTimeString()}]</span>}
                                        <span className={cn(
                                            entry.level === 'error' && 'text-destructive',
                                            entry.level === 'warn' && 'text-yellow-500'
                                        )}>
                                            {entry.level?.toUpperCase()}: {entry.message}
                                        </span>
                                        {entry.data && <pre className="mt-1 p-1 bg-background/50 rounded text-[11px] overflow-x-auto">{JSON.stringify(entry.data, null, 2)}</pre>}
                                        {entry.error && <pre className="mt-1 p-1 bg-destructive/10 rounded text-destructive text-[11px]">{entry.error}
{entry.raw ? `\nRaw: ${JSON.stringify(entry.raw)}` : ''}</pre>}
                                    </div>
                                ))}
                            </div>
                        )}
                    </TabsContent>

                    {/* Data Tab Content */}
                    <TabsContent value="data" className="flex-1 min-h-0 overflow-y-auto border rounded-md p-2 bg-muted/20">
                        {isDataLoading && <p className="text-center p-4 text-muted-foreground">Loading data...</p>}
                        {isDataError && (
                            <div className="text-center p-4 text-destructive">
                                <p>Error loading data:</p>
                                <pre className="text-xs whitespace-pre-wrap">{dataError?.message || 'Unknown error'}</pre>
                            </div>
                        )}
                        {!isDataLoading && !isDataError && !agentRunData && (
                            <p className="text-center p-4 text-muted-foreground">No data found for this run.</p>
                        )}
                        {!isDataLoading && !isDataError && agentRunData && (
                            <pre className="font-mono text-xs whitespace-pre-wrap break-words">
                                {JSON.stringify(agentRunData, null, 2)} {/* Display formatted JSON */}
                            </pre>
                        )}
                    </TabsContent>
                </Tabs>

                <DialogFooter className="shrink-0 mt-2">
=======
    logId,
    logData,
    isLoading,
    isError,
    error,
    refetch
}: AgentCoderLogDialogProps) {

    const logEntries = useMemo(() => {
        if (!logData) return [];
        // Assuming logData is an array of log objects
        // If it's JSONL string, parse it here
        if (Array.isArray(logData)) {
            return logData;
        } else {
            console.warn("Log data is not an array:", logData);
            return []; // Handle unexpected format
        }
    }, [logData]);

    return (
        <Dialog open={open} onOpenChange={onOpenChange}>
            <DialogContent className="sm:max-w-[80%] md:max-w-[70%] lg:max-w-[60%] max-h-[85vh] flex flex-col">
                <DialogHeader className="shrink-0">
                    <DialogTitle className="flex items-center justify-between">
                        <span>Agent Coder Logs {logId ? `(${logId.substring(0, 8)}...)` : '(Latest)'}</span>
                        <Button onClick={refetch} size="sm" variant="ghost" disabled={isLoading}>
                            <RefreshCw className={cn("h-4 w-4", isLoading && "animate-spin")} />
                        </Button>
                    </DialogTitle>
                </DialogHeader>
                <div className="flex-1 min-h-0 overflow-y-auto border rounded-md my-2 p-2 bg-muted/20">
                    {isLoading && <p className="text-center p-4 text-muted-foreground">Loading logs...</p>}
                    {isError && (
                        <div className="text-center p-4 text-destructive">
                            <p>Error loading logs:</p>
                            <pre className="text-xs whitespace-pre-wrap">{error?.message || 'Unknown error'}</pre>
                        </div>
                    )}
                    {!isLoading && !isError && logEntries.length === 0 && (
                        <p className="text-center p-4 text-muted-foreground">No log entries found.</p>
                    )}
                    {!isLoading && !isError && logEntries.length > 0 && (
                        <div className="space-y-1 font-mono text-xs">
                            {logEntries.map((entry, index) => (
                                // Basic rendering - enhance as needed
                                <div key={index} className="whitespace-pre-wrap break-words">
                                    {JSON.stringify(entry)}
                                </div>
                            ))}
                        </div>
                    )}
                </div>
                <DialogFooter className="shrink-0">
>>>>>>> b336c937
                    <DialogClose asChild>
                        <Button type="button" variant="outline">
                            Close
                        </Button>
                    </DialogClose>
                </DialogFooter>
            </DialogContent>
        </Dialog>
    );
}<|MERGE_RESOLUTION|>--- conflicted
+++ resolved
@@ -28,16 +28,10 @@
 import { Chat, ProjectFile } from '@/hooks/generated'
 import { useCreateChat } from '@/hooks/api/use-chat-api'
 import { useLocalStorage } from '@/hooks/utility-hooks/use-local-storage'
-<<<<<<< HEAD
 import { Binoculars, Bot, Copy, History, ListChecks, MessageCircleCode, RefreshCw, Search } from 'lucide-react'
 import { useRunAgentCoder, useGetAgentCoderRunLogs, useListAgentCoderRuns, useGetAgentCoderRunData } from '@/hooks/api/use-agent-coder-api'
 import { Dialog, DialogContent, DialogHeader, DialogTitle, DialogFooter, DialogClose } from '@/components/ui/dialog'
 import { Tabs, TabsContent, TabsList, TabsTrigger } from "@/components/ui/tabs"
-=======
-import { Binoculars, Bot, Copy, ListChecks, MessageCircleCode, RefreshCw, Search } from 'lucide-react'
-import { useRunAgentCoder, useGetAgentCoderLog } from '@/hooks/api/use-agent-coder-api'
-import { Dialog, DialogContent, DialogHeader, DialogTitle, DialogFooter, DialogClose } from '@/components/ui/dialog'
->>>>>>> b336c937
 
 export type PromptOverviewPanelRef = {
     focusPrompt: () => void
@@ -54,14 +48,10 @@
 
         // Log Dialog State
         const [isLogDialogOpen, setIsLogDialogOpen] = useState(false);
-<<<<<<< HEAD
         const [currentAgentJobId, setCurrentAgentJobId] = useState<string | undefined>(undefined);
 
         // Agent Runs Dialog State
         const [isAgentRunsDialogOpen, setIsAgentRunsDialogOpen] = useState(false);
-=======
-        const [currentLogId, setCurrentLogId] = useState<string | undefined>(undefined);
->>>>>>> b336c937
 
         // Read selected prompts & user prompt from store
         const { data: selectedPrompts = [] } = useProjectTabField('selectedPrompts', activeProjectTabId || '')
@@ -133,13 +123,8 @@
         const runAgentCoderMutation = useRunAgentCoder(activeProjectTabState?.selectedProjectId || '');
 
         // Fetch Agent Logs - Only enable when the dialog is open
-<<<<<<< HEAD
         const { data: logData, isLoading: isLogLoading, isError: isLogError, error: logError, refetch: refetchLogs } = useGetAgentCoderRunLogs(
             currentAgentJobId,
-=======
-        const { data: logData, isLoading: isLogLoading, isError: isLogError, error: logError, refetch: refetchLogs } = useGetAgentCoderLog(
-            currentLogId,
->>>>>>> b336c937
             { enabled: isLogDialogOpen }
         );
 
@@ -283,67 +268,27 @@
         const handleRunAgentCoder = () => {
             const finalUserPrompt = promptInputRef.current?.value ?? localUserPrompt;
             const selectedFileIds = selectedFiles
-<<<<<<< HEAD
             const newAgentJobId = uuidv4();
-=======
->>>>>>> b336c937
 
             if (!activeProjectTabState?.selectedProjectId) { toast.error("No project selected."); return; }
             if (!finalUserPrompt.trim()) { toast.warning("Please enter a user prompt/instruction."); promptInputRef.current?.focus(); return; }
             if (selectedFileIds.length === 0) { toast.warning("Please select at least one file for context."); return; }
 
-<<<<<<< HEAD
             console.log("Running Agent Coder with:", { projectId: activeProjectTabState.selectedProjectId, userInput: finalUserPrompt, selectedFileIds, runTests: false, agentJobId: newAgentJobId });
 
             // Set the new job ID and open dialog before mutation starts
             setCurrentAgentJobId(newAgentJobId);
-=======
-            console.log("Running Agent Coder with:", { projectId: activeProjectTabState.selectedProjectId, userInput: finalUserPrompt, selectedFileIds, runTests: false });
-
-            // Reset log state and open dialog before mutation starts
-            setCurrentLogId(undefined);
->>>>>>> b336c937
             setIsLogDialogOpen(true);
             // Trigger initial fetch for latest logs
             refetchLogs();
 
             runAgentCoderMutation.mutate({
-<<<<<<< HEAD
                 userInput: finalUserPrompt,
                 selectedFileIds
-=======
-                userInput: finalUserPrompt, selectedFileIds, // runTests: false
-            }, {
-                onSuccess: (response) => {
-                    // On success, update logId to the specific one for this run
-                    const logId = response?.data?.logId;
-                    if (logId) {
-                        setCurrentLogId(logId);
-                        // Hook will refetch automatically due to state change
-                    } else {
-                        console.warn("Agent Coder succeeded but no logId returned.");
-                        // Keep logId undefined, log viewer will show latest
-                    }
-                },
-                onError: (error) => {
-                    // Attempt to get logId from error details (depends on backend implementation)
-                    // Assuming error.details might contain { logId: '...' }
-                    // @ts-expect-error - accessing potential property
-                    const logIdFromError = error?.response?.data?.error?.details?.logId as string | undefined;
-                    if (logIdFromError) {
-                        setCurrentLogId(logIdFromError);
-                        // Hook will refetch automatically due to state change
-                    } else {
-                        console.warn("Agent Coder failed, logId not found in error details.");
-                        // Keep logId undefined, log viewer will show latest
-                    }
-                }
->>>>>>> b336c937
             });
         };
         // --- End Agent Coder Handler ---
 
-<<<<<<< HEAD
         // Handler to open agent runs
         const handleOpenAgentRuns = () => {
             setIsAgentRunsDialogOpen(true);
@@ -356,8 +301,6 @@
             setIsLogDialogOpen(true);
         };
 
-=======
->>>>>>> b336c937
         return (
             <div className={cn("flex flex-col h-full overflow-hidden", className)}>
                 <SuggestedFilesDialog
@@ -425,7 +368,6 @@
                                                     Finding...
                                                 </>
                                                 : <> <Search className="h-3.5 w-3.5 mr-1" />Suggest Files</>}
-<<<<<<< HEAD
                                         </Button>
                                         <Button onClick={handleChatWithContext} size="sm">
                                             <MessageCircleCode className="h-3.5 w-3.5 mr-1" /> Chat
@@ -435,15 +377,10 @@
                                         </Button>
                                         <Button onClick={handleOpenAgentRuns} size="sm" variant="ghost">
                                             <History className="h-3.5 w-3.5 mr-1" /> Agent Runs
-=======
                                         </Button>
-                                        <Button onClick={handleChatWithContext} size="sm">
-                                            <MessageCircleCode className="h-3.5 w-3.5 mr-1" /> Chat
->>>>>>> b336c937
+                                        <Button onClick={handleRunAgentCoder} disabled={runAgentCoderMutation.isPending} variant="outline" size="sm" className="bg-gradient-to-r from-blue-500/10 via-purple-500/10 to-pink-500/10 border-purple-500/30 hover:border-purple-500/50">
+                                            {runAgentCoderMutation.isPending ? <><Bot className="h-3.5 w-3.5 mr-1 animate-spin" /> Running...</> : <> <Bot className="h-3.5 w-3.5 mr-1" />Run Agent</>}
                                         </Button>
-                                        {false && <Button onClick={handleRunAgentCoder} disabled={runAgentCoderMutation.isPending} variant="outline" size="sm" className="bg-gradient-to-r from-blue-500/10 via-purple-500/10 to-pink-500/10 border-purple-500/30 hover:border-purple-500/50">
-                                            {runAgentCoderMutation.isPending ? <><Bot className="h-3.5 w-3.5 mr-1 animate-spin" /> Running...</> : <> <Bot className="h-3.5 w-3.5 mr-1" />Run Agent</>}
-                                        </Button>}
                                     </div>
                                 </div>
                             </div>
@@ -474,18 +411,13 @@
                 <AgentCoderLogDialog
                     open={isLogDialogOpen}
                     onOpenChange={setIsLogDialogOpen}
-<<<<<<< HEAD
                     agentJobId={currentAgentJobId}
-=======
-                    logId={currentLogId}
->>>>>>> b336c937
                     logData={logData}
                     isLoading={isLogLoading}
                     isError={isLogError}
                     error={logError}
                     refetch={refetchLogs}
                 />
-<<<<<<< HEAD
 
                 <AgentRunsDialog
                     open={isAgentRunsDialogOpen}
@@ -562,22 +494,11 @@
     );
 }
 
-=======
-            </div>
-        )
-    }
-)
-
->>>>>>> b336c937
 // --- Agent Coder Log Dialog Component ---
 interface AgentCoderLogDialogProps {
     open: boolean;
     onOpenChange: (open: boolean) => void;
-<<<<<<< HEAD
     agentJobId: string | undefined;
-=======
-    logId: string | undefined;
->>>>>>> b336c937
     logData: any; // Type according to actual API response structure
     isLoading: boolean;
     isError: boolean;
@@ -588,7 +509,6 @@
 function AgentCoderLogDialog({
     open,
     onOpenChange,
-<<<<<<< HEAD
     agentJobId,
     logData,
     isLoading: isLogLoading,
@@ -691,7 +611,7 @@
                                         </span>
                                         {entry.data && <pre className="mt-1 p-1 bg-background/50 rounded text-[11px] overflow-x-auto">{JSON.stringify(entry.data, null, 2)}</pre>}
                                         {entry.error && <pre className="mt-1 p-1 bg-destructive/10 rounded text-destructive text-[11px]">{entry.error}
-{entry.raw ? `\nRaw: ${JSON.stringify(entry.raw)}` : ''}</pre>}
+                                            {entry.raw ? `\nRaw: ${JSON.stringify(entry.raw)}` : ''}</pre>}
                                     </div>
                                 ))}
                             </div>
@@ -719,62 +639,6 @@
                 </Tabs>
 
                 <DialogFooter className="shrink-0 mt-2">
-=======
-    logId,
-    logData,
-    isLoading,
-    isError,
-    error,
-    refetch
-}: AgentCoderLogDialogProps) {
-
-    const logEntries = useMemo(() => {
-        if (!logData) return [];
-        // Assuming logData is an array of log objects
-        // If it's JSONL string, parse it here
-        if (Array.isArray(logData)) {
-            return logData;
-        } else {
-            console.warn("Log data is not an array:", logData);
-            return []; // Handle unexpected format
-        }
-    }, [logData]);
-
-    return (
-        <Dialog open={open} onOpenChange={onOpenChange}>
-            <DialogContent className="sm:max-w-[80%] md:max-w-[70%] lg:max-w-[60%] max-h-[85vh] flex flex-col">
-                <DialogHeader className="shrink-0">
-                    <DialogTitle className="flex items-center justify-between">
-                        <span>Agent Coder Logs {logId ? `(${logId.substring(0, 8)}...)` : '(Latest)'}</span>
-                        <Button onClick={refetch} size="sm" variant="ghost" disabled={isLoading}>
-                            <RefreshCw className={cn("h-4 w-4", isLoading && "animate-spin")} />
-                        </Button>
-                    </DialogTitle>
-                </DialogHeader>
-                <div className="flex-1 min-h-0 overflow-y-auto border rounded-md my-2 p-2 bg-muted/20">
-                    {isLoading && <p className="text-center p-4 text-muted-foreground">Loading logs...</p>}
-                    {isError && (
-                        <div className="text-center p-4 text-destructive">
-                            <p>Error loading logs:</p>
-                            <pre className="text-xs whitespace-pre-wrap">{error?.message || 'Unknown error'}</pre>
-                        </div>
-                    )}
-                    {!isLoading && !isError && logEntries.length === 0 && (
-                        <p className="text-center p-4 text-muted-foreground">No log entries found.</p>
-                    )}
-                    {!isLoading && !isError && logEntries.length > 0 && (
-                        <div className="space-y-1 font-mono text-xs">
-                            {logEntries.map((entry, index) => (
-                                // Basic rendering - enhance as needed
-                                <div key={index} className="whitespace-pre-wrap break-words">
-                                    {JSON.stringify(entry)}
-                                </div>
-                            ))}
-                        </div>
-                    )}
-                </div>
-                <DialogFooter className="shrink-0">
->>>>>>> b336c937
                     <DialogClose asChild>
                         <Button type="button" variant="outline">
                             Close
